//! Util methods for [`rustc_middle::ty`]

#![allow(clippy::module_name_repetitions)]

use core::ops::ControlFlow;
use itertools::Itertools;
use rustc_abi::VariantIdx;
use rustc_ast::ast::Mutability;
use rustc_data_structures::fx::{FxHashMap, FxHashSet};
use rustc_hir as hir;
use rustc_hir::def::{CtorKind, CtorOf, DefKind, Res};
use rustc_hir::def_id::DefId;
use rustc_hir::{Expr, FnDecl, LangItem, TyKind};
use rustc_hir_analysis::lower_ty;
use rustc_infer::infer::TyCtxtInferExt;
use rustc_lint::LateContext;
use rustc_middle::mir::ConstValue;
use rustc_middle::mir::interpret::Scalar;
use rustc_middle::traits::EvaluationResult;
use rustc_middle::ty::layout::ValidityRequirement;
use rustc_middle::ty::{
    self, AdtDef, AliasTy, AssocItem, AssocTag, Binder, BoundRegion, FnSig, GenericArg, GenericArgKind, GenericArgsRef,
<<<<<<< HEAD
    GenericParamDefKind, IntTy, ParamEnv, Region, RegionKind, TraitRef, Ty, TyCtxt, TypeFoldable, TypeSuperVisitable,
    TypeVisitable, TypeVisitableExt, TypeVisitor, UintTy, Upcast, VariantDef, VariantDiscr,
=======
    GenericParamDefKind, IntTy, Region, RegionKind, TraitRef, Ty, TyCtxt, TypeSuperVisitable, TypeVisitable,
    TypeVisitableExt, TypeVisitor, UintTy, Upcast, VariantDef, VariantDiscr,
>>>>>>> 40bead02
};
use rustc_span::symbol::Ident;
use rustc_span::{DUMMY_SP, Span, Symbol, sym};
use rustc_trait_selection::traits::query::evaluate_obligation::InferCtxtExt as _;
use rustc_trait_selection::traits::query::normalize::QueryNormalizeExt;
use rustc_trait_selection::traits::{Obligation, ObligationCause};
use std::assert_matches::debug_assert_matches;
use std::collections::hash_map::Entry;
use std::iter;

use crate::path_res;
use crate::paths::{PathNS, lookup_path_str};

mod type_certainty;
pub use type_certainty::expr_type_is_certain;

/// Lower a [`hir::Ty`] to a [`rustc_middle::ty::Ty`].
pub fn ty_from_hir_ty<'tcx>(cx: &LateContext<'tcx>, hir_ty: &hir::Ty<'tcx>) -> Ty<'tcx> {
    cx.maybe_typeck_results()
        .and_then(|results| {
            if results.hir_owner == hir_ty.hir_id.owner {
                results.node_type_opt(hir_ty.hir_id)
            } else {
                None
            }
        })
        .unwrap_or_else(|| lower_ty(cx.tcx, hir_ty))
}

/// Checks if the given type implements copy.
pub fn is_copy<'tcx>(cx: &LateContext<'tcx>, ty: Ty<'tcx>) -> bool {
    cx.type_is_copy_modulo_regions(ty)
}

/// This checks whether a given type is known to implement Debug.
pub fn has_debug_impl<'tcx>(cx: &LateContext<'tcx>, ty: Ty<'tcx>) -> bool {
    cx.tcx
        .get_diagnostic_item(sym::Debug)
        .is_some_and(|debug| implements_trait(cx, ty, debug, &[]))
}

/// Checks whether a type can be partially moved.
pub fn can_partially_move_ty<'tcx>(cx: &LateContext<'tcx>, ty: Ty<'tcx>) -> bool {
    if has_drop(cx, ty) || is_copy(cx, ty) {
        return false;
    }
    match ty.kind() {
        ty::Param(_) => false,
        ty::Adt(def, subs) => def.all_fields().any(|f| !is_copy(cx, f.ty(cx.tcx, subs))),
        _ => true,
    }
}

/// Walks into `ty` and returns `true` if any inner type is an instance of the given adt
/// constructor.
pub fn contains_adt_constructor<'tcx>(ty: Ty<'tcx>, adt: AdtDef<'tcx>) -> bool {
    ty.walk().any(|inner| match inner.unpack() {
        GenericArgKind::Type(inner_ty) => inner_ty.ty_adt_def() == Some(adt),
        GenericArgKind::Lifetime(_) | GenericArgKind::Const(_) => false,
    })
}

/// Walks into `ty` and returns `true` if any inner type is an instance of the given type, or adt
/// constructor of the same type.
///
/// This method also recurses into opaque type predicates, so call it with `impl Trait<U>` and `U`
/// will also return `true`.
pub fn contains_ty_adt_constructor_opaque<'tcx>(cx: &LateContext<'tcx>, ty: Ty<'tcx>, needle: Ty<'tcx>) -> bool {
    fn contains_ty_adt_constructor_opaque_inner<'tcx>(
        cx: &LateContext<'tcx>,
        ty: Ty<'tcx>,
        needle: Ty<'tcx>,
        seen: &mut FxHashSet<DefId>,
    ) -> bool {
        ty.walk().any(|inner| match inner.unpack() {
            GenericArgKind::Type(inner_ty) => {
                if inner_ty == needle {
                    return true;
                }

                if inner_ty.ty_adt_def() == needle.ty_adt_def() {
                    return true;
                }

                if let ty::Alias(ty::Opaque, AliasTy { def_id, .. }) = *inner_ty.kind() {
                    if !seen.insert(def_id) {
                        return false;
                    }

                    for (predicate, _span) in cx.tcx.explicit_item_self_bounds(def_id).iter_identity_copied() {
                        match predicate.kind().skip_binder() {
                            // For `impl Trait<U>`, it will register a predicate of `T: Trait<U>`, so we go through
                            // and check substitutions to find `U`.
                            ty::ClauseKind::Trait(trait_predicate) => {
                                if trait_predicate
                                    .trait_ref
                                    .args
                                    .types()
                                    .skip(1) // Skip the implicit `Self` generic parameter
                                    .any(|ty| contains_ty_adt_constructor_opaque_inner(cx, ty, needle, seen))
                                {
                                    return true;
                                }
                            },
                            // For `impl Trait<Assoc=U>`, it will register a predicate of `<T as Trait>::Assoc = U`,
                            // so we check the term for `U`.
                            ty::ClauseKind::Projection(projection_predicate) => {
                                if let ty::TermKind::Ty(ty) = projection_predicate.term.unpack()
                                    && contains_ty_adt_constructor_opaque_inner(cx, ty, needle, seen)
                                {
                                    return true;
                                }
                            },
                            _ => (),
                        }
                    }
                }

                false
            },
            GenericArgKind::Lifetime(_) | GenericArgKind::Const(_) => false,
        })
    }

    // A hash set to ensure that the same opaque type (`impl Trait` in RPIT or TAIT) is not
    // visited twice.
    let mut seen = FxHashSet::default();
    contains_ty_adt_constructor_opaque_inner(cx, ty, needle, &mut seen)
}

/// Resolves `<T as Iterator>::Item` for `T`
/// Do not invoke without first verifying that the type implements `Iterator`
pub fn get_iterator_item_ty<'tcx>(cx: &LateContext<'tcx>, ty: Ty<'tcx>) -> Option<Ty<'tcx>> {
    cx.tcx
        .get_diagnostic_item(sym::Iterator)
        .and_then(|iter_did| cx.get_associated_type(ty, iter_did, sym::Item))
}

/// Get the diagnostic name of a type, e.g. `sym::HashMap`. To check if a type
/// implements a trait marked with a diagnostic item use [`implements_trait`].
///
/// For a further exploitation what diagnostic items are see [diagnostic items] in
/// rustc-dev-guide.
///
/// [Diagnostic Items]: https://rustc-dev-guide.rust-lang.org/diagnostics/diagnostic-items.html
pub fn get_type_diagnostic_name(cx: &LateContext<'_>, ty: Ty<'_>) -> Option<Symbol> {
    match ty.kind() {
        ty::Adt(adt, _) => cx.tcx.get_diagnostic_name(adt.did()),
        _ => None,
    }
}

/// Returns true if `ty` is a type on which calling `Clone` through a function instead of
/// as a method, such as `Arc::clone()` is considered idiomatic.
///
/// Lints should avoid suggesting to replace instances of `ty::Clone()` by `.clone()` for objects
/// of those types.
pub fn should_call_clone_as_function(cx: &LateContext<'_>, ty: Ty<'_>) -> bool {
    matches!(
        get_type_diagnostic_name(cx, ty),
        Some(sym::Arc | sym::ArcWeak | sym::Rc | sym::RcWeak)
    )
}

/// If `ty` is known to have a `iter` or `iter_mut` method, returns a symbol representing the type.
pub fn has_iter_method(cx: &LateContext<'_>, probably_ref_ty: Ty<'_>) -> Option<Symbol> {
    // FIXME: instead of this hard-coded list, we should check if `<adt>::iter`
    // exists and has the desired signature. Unfortunately FnCtxt is not exported
    // so we can't use its `lookup_method` method.
    let into_iter_collections: &[Symbol] = &[
        sym::Vec,
        sym::Option,
        sym::Result,
        sym::BTreeMap,
        sym::BTreeSet,
        sym::VecDeque,
        sym::LinkedList,
        sym::BinaryHeap,
        sym::HashSet,
        sym::HashMap,
        sym::PathBuf,
        sym::Path,
        sym::Receiver,
    ];

    let ty_to_check = match probably_ref_ty.kind() {
        ty::Ref(_, ty_to_check, _) => *ty_to_check,
        _ => probably_ref_ty,
    };

    let def_id = match ty_to_check.kind() {
        ty::Array(..) => return Some(sym::array),
        ty::Slice(..) => return Some(sym::slice),
        ty::Adt(adt, _) => adt.did(),
        _ => return None,
    };

    for &name in into_iter_collections {
        if cx.tcx.is_diagnostic_item(name, def_id) {
            return Some(cx.tcx.item_name(def_id));
        }
    }
    None
}

/// Checks whether a type implements a trait.
/// The function returns false in case the type contains an inference variable.
///
/// See [Common tools for writing lints] for an example how to use this function and other options.
///
/// [Common tools for writing lints]: https://github.com/rust-lang/rust-clippy/blob/master/book/src/development/common_tools_writing_lints.md#checking-if-a-type-implements-a-specific-trait
pub fn implements_trait<'tcx>(
    cx: &LateContext<'tcx>,
    ty: Ty<'tcx>,
    trait_id: DefId,
    args: &[GenericArg<'tcx>],
) -> bool {
    implements_trait_with_env_from_iter(
        cx.tcx,
        cx.typing_env(),
        ty,
        trait_id,
        None,
        args.iter().map(|&x| Some(x)),
    )
}

/// Same as `implements_trait` but allows using a `ParamEnv` different from the lint context.
///
/// The `callee_id` argument is used to determine whether this is a function call in a `const fn`
/// environment, used for checking const traits.
pub fn implements_trait_with_env<'tcx>(
    tcx: TyCtxt<'tcx>,
    typing_env: ty::TypingEnv<'tcx>,
    ty: Ty<'tcx>,
    trait_id: DefId,
    callee_id: Option<DefId>,
    args: &[GenericArg<'tcx>],
) -> bool {
    implements_trait_with_env_from_iter(tcx, typing_env, ty, trait_id, callee_id, args.iter().map(|&x| Some(x)))
}

/// Same as `implements_trait_from_env` but takes the arguments as an iterator.
pub fn implements_trait_with_env_from_iter<'tcx>(
    tcx: TyCtxt<'tcx>,
    typing_env: ty::TypingEnv<'tcx>,
    ty: Ty<'tcx>,
    trait_id: DefId,
    callee_id: Option<DefId>,
    args: impl IntoIterator<Item = impl Into<Option<GenericArg<'tcx>>>>,
) -> bool {
    // Clippy shouldn't have infer types
    assert!(!ty.has_infer());

    // If a `callee_id` is passed, then we assert that it is a body owner
    // through calling `body_owner_kind`, which would panic if the callee
    // does not have a body.
    if let Some(callee_id) = callee_id {
        let _ = tcx.hir_body_owner_kind(callee_id);
    }

    let ty = tcx.erase_regions(ty);
    if ty.has_escaping_bound_vars() {
        return false;
    }

    let (infcx, param_env) = tcx.infer_ctxt().build_with_typing_env(typing_env);
    let args = args
        .into_iter()
        .map(|arg| arg.into().unwrap_or_else(|| infcx.next_ty_var(DUMMY_SP).into()))
        .collect::<Vec<_>>();

    let trait_ref = TraitRef::new(tcx, trait_id, [GenericArg::from(ty)].into_iter().chain(args));

    debug_assert_matches!(
        tcx.def_kind(trait_id),
        DefKind::Trait | DefKind::TraitAlias,
        "`DefId` must belong to a trait or trait alias"
    );
    #[cfg(debug_assertions)]
    assert_generic_args_match(tcx, trait_id, trait_ref.args);

    let obligation = Obligation {
        cause: ObligationCause::dummy(),
        param_env,
        recursion_depth: 0,
        predicate: trait_ref.upcast(tcx),
    };
    infcx
        .evaluate_obligation(&obligation)
        .is_ok_and(EvaluationResult::must_apply_modulo_regions)
}

/// Checks whether this type implements `Drop`.
pub fn has_drop<'tcx>(cx: &LateContext<'tcx>, ty: Ty<'tcx>) -> bool {
    match ty.ty_adt_def() {
        Some(def) => def.has_dtor(cx.tcx),
        None => false,
    }
}

// Returns whether the type has #[must_use] attribute
pub fn is_must_use_ty<'tcx>(cx: &LateContext<'tcx>, ty: Ty<'tcx>) -> bool {
    match ty.kind() {
        ty::Adt(adt, _) => cx.tcx.has_attr(adt.did(), sym::must_use),
        ty::Foreign(did) => cx.tcx.has_attr(*did, sym::must_use),
        ty::Slice(ty) | ty::Array(ty, _) | ty::RawPtr(ty, _) | ty::Ref(_, ty, _) => {
            // for the Array case we don't need to care for the len == 0 case
            // because we don't want to lint functions returning empty arrays
            is_must_use_ty(cx, *ty)
        },
        ty::Tuple(args) => args.iter().any(|ty| is_must_use_ty(cx, ty)),
        ty::Alias(ty::Opaque, AliasTy { def_id, .. }) => {
            for (predicate, _) in cx.tcx.explicit_item_self_bounds(def_id).skip_binder() {
                if let ty::ClauseKind::Trait(trait_predicate) = predicate.kind().skip_binder()
                    && cx.tcx.has_attr(trait_predicate.trait_ref.def_id, sym::must_use)
                {
                    return true;
                }
            }
            false
        },
        ty::Dynamic(binder, _, _) => {
            for predicate in *binder {
                if let ty::ExistentialPredicate::Trait(ref trait_ref) = predicate.skip_binder()
                    && cx.tcx.has_attr(trait_ref.def_id, sym::must_use)
                {
                    return true;
                }
            }
            false
        },
        _ => false,
    }
}

/// Returns `true` if the given type is a non aggregate primitive (a `bool` or `char`, any
/// integer or floating-point number type).
///
/// For checking aggregation of primitive types (e.g. tuples and slices of primitive type) see
/// `is_recursively_primitive_type`
pub fn is_non_aggregate_primitive_type(ty: Ty<'_>) -> bool {
    matches!(ty.kind(), ty::Bool | ty::Char | ty::Int(_) | ty::Uint(_) | ty::Float(_))
}

/// Returns `true` if the given type is a primitive (a `bool` or `char`, any integer or
/// floating-point number type, a `str`, or an array, slice, or tuple of those types).
pub fn is_recursively_primitive_type(ty: Ty<'_>) -> bool {
    match *ty.kind() {
        ty::Bool | ty::Char | ty::Int(_) | ty::Uint(_) | ty::Float(_) | ty::Str => true,
        ty::Ref(_, inner, _) if inner.is_str() => true,
        ty::Array(inner_type, _) | ty::Slice(inner_type) => is_recursively_primitive_type(inner_type),
        ty::Tuple(inner_types) => inner_types.iter().all(is_recursively_primitive_type),
        _ => false,
    }
}

/// Checks if the type is a reference equals to a diagnostic item
pub fn is_type_ref_to_diagnostic_item(cx: &LateContext<'_>, ty: Ty<'_>, diag_item: Symbol) -> bool {
    match ty.kind() {
        ty::Ref(_, ref_ty, _) => match ref_ty.kind() {
            ty::Adt(adt, _) => cx.tcx.is_diagnostic_item(diag_item, adt.did()),
            _ => false,
        },
        _ => false,
    }
}

/// Checks if the type is equal to a diagnostic item. To check if a type implements a
/// trait marked with a diagnostic item use [`implements_trait`].
///
/// For a further exploitation what diagnostic items are see [diagnostic items] in
/// rustc-dev-guide.
///
/// ---
///
/// If you change the signature, remember to update the internal lint `MatchTypeOnDiagItem`
///
/// [Diagnostic Items]: https://rustc-dev-guide.rust-lang.org/diagnostics/diagnostic-items.html
pub fn is_type_diagnostic_item(cx: &LateContext<'_>, ty: Ty<'_>, diag_item: Symbol) -> bool {
    match ty.kind() {
        ty::Adt(adt, _) => cx.tcx.is_diagnostic_item(diag_item, adt.did()),
        _ => false,
    }
}

/// Checks if the type is equal to a lang item.
///
/// Returns `false` if the `LangItem` is not defined.
pub fn is_type_lang_item(cx: &LateContext<'_>, ty: Ty<'_>, lang_item: LangItem) -> bool {
    match ty.kind() {
        ty::Adt(adt, _) => cx.tcx.lang_items().get(lang_item) == Some(adt.did()),
        _ => false,
    }
}

/// Return `true` if the passed `typ` is `isize` or `usize`.
pub fn is_isize_or_usize(typ: Ty<'_>) -> bool {
    matches!(typ.kind(), ty::Int(IntTy::Isize) | ty::Uint(UintTy::Usize))
}

/// Checks if the drop order for a type matters.
///
/// Some std types implement drop solely to deallocate memory. For these types, and composites
/// containing them, changing the drop order won't result in any observable side effects.
pub fn needs_ordered_drop<'tcx>(cx: &LateContext<'tcx>, ty: Ty<'tcx>) -> bool {
    fn needs_ordered_drop_inner<'tcx>(cx: &LateContext<'tcx>, ty: Ty<'tcx>, seen: &mut FxHashSet<Ty<'tcx>>) -> bool {
        if !seen.insert(ty) {
            return false;
        }
        if !ty.has_significant_drop(cx.tcx, cx.typing_env()) {
            false
        }
        // Check for std types which implement drop, but only for memory allocation.
        else if is_type_lang_item(cx, ty, LangItem::OwnedBox)
            || matches!(
                get_type_diagnostic_name(cx, ty),
                Some(sym::HashSet | sym::Rc | sym::Arc | sym::cstring_type | sym::RcWeak | sym::ArcWeak)
            )
        {
            // Check all of the generic arguments.
            if let ty::Adt(_, subs) = ty.kind() {
                subs.types().any(|ty| needs_ordered_drop_inner(cx, ty, seen))
            } else {
                true
            }
        } else if !cx
            .tcx
            .lang_items()
            .drop_trait()
            .is_some_and(|id| implements_trait(cx, ty, id, &[]))
        {
            // This type doesn't implement drop, so no side effects here.
            // Check if any component type has any.
            match ty.kind() {
                ty::Tuple(fields) => fields.iter().any(|ty| needs_ordered_drop_inner(cx, ty, seen)),
                ty::Array(ty, _) => needs_ordered_drop_inner(cx, *ty, seen),
                ty::Adt(adt, subs) => adt
                    .all_fields()
                    .map(|f| f.ty(cx.tcx, subs))
                    .any(|ty| needs_ordered_drop_inner(cx, ty, seen)),
                _ => true,
            }
        } else {
            true
        }
    }

    needs_ordered_drop_inner(cx, ty, &mut FxHashSet::default())
}

/// Peels off all references on the type. Returns the underlying type, the number of references
/// removed, and whether the pointer is ultimately mutable or not.
pub fn peel_mid_ty_refs_is_mutable(ty: Ty<'_>) -> (Ty<'_>, usize, Mutability) {
    fn f(ty: Ty<'_>, count: usize, mutability: Mutability) -> (Ty<'_>, usize, Mutability) {
        match ty.kind() {
            ty::Ref(_, ty, Mutability::Mut) => f(*ty, count + 1, mutability),
            ty::Ref(_, ty, Mutability::Not) => f(*ty, count + 1, Mutability::Not),
            _ => (ty, count, mutability),
        }
    }
    f(ty, 0, Mutability::Mut)
}

/// Returns `true` if the given type is an `unsafe` function.
pub fn type_is_unsafe_function<'tcx>(cx: &LateContext<'tcx>, ty: Ty<'tcx>) -> bool {
    match ty.kind() {
        ty::FnDef(..) | ty::FnPtr(..) => ty.fn_sig(cx.tcx).safety().is_unsafe(),
        _ => false,
    }
}

/// Returns the base type for HIR references and pointers.
pub fn walk_ptrs_hir_ty<'tcx>(ty: &'tcx hir::Ty<'tcx>) -> &'tcx hir::Ty<'tcx> {
    match ty.kind {
        TyKind::Ptr(ref mut_ty) | TyKind::Ref(_, ref mut_ty) => walk_ptrs_hir_ty(mut_ty.ty),
        _ => ty,
    }
}

/// Returns the base type for references and raw pointers, and count reference
/// depth.
pub fn walk_ptrs_ty_depth(ty: Ty<'_>) -> (Ty<'_>, usize) {
    fn inner(ty: Ty<'_>, depth: usize) -> (Ty<'_>, usize) {
        match ty.kind() {
            ty::Ref(_, ty, _) => inner(*ty, depth + 1),
            _ => (ty, depth),
        }
    }
    inner(ty, 0)
}

/// Returns `true` if types `a` and `b` are same types having same `Const` generic args,
/// otherwise returns `false`
pub fn same_type_and_consts<'tcx>(a: Ty<'tcx>, b: Ty<'tcx>) -> bool {
    match (&a.kind(), &b.kind()) {
        (&ty::Adt(did_a, args_a), &ty::Adt(did_b, args_b)) => {
            if did_a != did_b {
                return false;
            }

            args_a
                .iter()
                .zip(args_b.iter())
                .all(|(arg_a, arg_b)| match (arg_a.unpack(), arg_b.unpack()) {
                    (GenericArgKind::Const(inner_a), GenericArgKind::Const(inner_b)) => inner_a == inner_b,
                    (GenericArgKind::Type(type_a), GenericArgKind::Type(type_b)) => {
                        same_type_and_consts(type_a, type_b)
                    },
                    _ => true,
                })
        },
        _ => a == b,
    }
}

/// Checks if a given type looks safe to be uninitialized.
pub fn is_uninit_value_valid_for_ty<'tcx>(cx: &LateContext<'tcx>, ty: Ty<'tcx>) -> bool {
    let typing_env = cx.typing_env().with_post_analysis_normalized(cx.tcx);
    cx.tcx
        .check_validity_requirement((ValidityRequirement::Uninit, typing_env.as_query_input(ty)))
        .unwrap_or_else(|_| is_uninit_value_valid_for_ty_fallback(cx, ty))
}

/// A fallback for polymorphic types, which are not supported by `check_validity_requirement`.
fn is_uninit_value_valid_for_ty_fallback<'tcx>(cx: &LateContext<'tcx>, ty: Ty<'tcx>) -> bool {
    match *ty.kind() {
        // The array length may be polymorphic, let's try the inner type.
        ty::Array(component, _) => is_uninit_value_valid_for_ty(cx, component),
        // Peek through tuples and try their fallbacks.
        ty::Tuple(types) => types.iter().all(|ty| is_uninit_value_valid_for_ty(cx, ty)),
        // Unions are always fine right now.
        // This includes MaybeUninit, the main way people use uninitialized memory.
        ty::Adt(adt, _) if adt.is_union() => true,
        // Types (e.g. `UnsafeCell<MaybeUninit<T>>`) that recursively contain only types that can be uninit
        // can themselves be uninit too.
        // This purposefully ignores enums as they may have a discriminant that can't be uninit.
        ty::Adt(adt, args) if adt.is_struct() => adt
            .all_fields()
            .all(|field| is_uninit_value_valid_for_ty(cx, field.ty(cx.tcx, args))),
        // For the rest, conservatively assume that they cannot be uninit.
        _ => false,
    }
}

/// Gets an iterator over all predicates which apply to the given item.
pub fn all_predicates_of(tcx: TyCtxt<'_>, id: DefId) -> impl Iterator<Item = &(ty::Clause<'_>, Span)> {
    let mut next_id = Some(id);
    iter::from_fn(move || {
        next_id.take().map(|id| {
            let preds = tcx.predicates_of(id);
            next_id = preds.parent;
            preds.predicates.iter()
        })
    })
    .flatten()
}

/// A signature for a function like type.
#[derive(Clone, Copy)]
pub enum ExprFnSig<'tcx> {
    Sig(Binder<'tcx, FnSig<'tcx>>, Option<DefId>),
    Closure(Option<&'tcx FnDecl<'tcx>>, Binder<'tcx, FnSig<'tcx>>),
    Trait(Binder<'tcx, Ty<'tcx>>, Option<Binder<'tcx, Ty<'tcx>>>, Option<DefId>),
}
impl<'tcx> ExprFnSig<'tcx> {
    /// Gets the argument type at the given offset. This will return `None` when the index is out of
    /// bounds only for variadic functions, otherwise this will panic.
    pub fn input(self, i: usize) -> Option<Binder<'tcx, Ty<'tcx>>> {
        match self {
            Self::Sig(sig, _) => {
                if sig.c_variadic() {
                    sig.inputs().map_bound(|inputs| inputs.get(i).copied()).transpose()
                } else {
                    Some(sig.input(i))
                }
            },
            Self::Closure(_, sig) => Some(sig.input(0).map_bound(|ty| ty.tuple_fields()[i])),
            Self::Trait(inputs, _, _) => Some(inputs.map_bound(|ty| ty.tuple_fields()[i])),
        }
    }

    /// Gets the argument type at the given offset. For closures this will also get the type as
    /// written. This will return `None` when the index is out of bounds only for variadic
    /// functions, otherwise this will panic.
    pub fn input_with_hir(self, i: usize) -> Option<(Option<&'tcx hir::Ty<'tcx>>, Binder<'tcx, Ty<'tcx>>)> {
        match self {
            Self::Sig(sig, _) => {
                if sig.c_variadic() {
                    sig.inputs()
                        .map_bound(|inputs| inputs.get(i).copied())
                        .transpose()
                        .map(|arg| (None, arg))
                } else {
                    Some((None, sig.input(i)))
                }
            },
            Self::Closure(decl, sig) => Some((
                decl.and_then(|decl| decl.inputs.get(i)),
                sig.input(0).map_bound(|ty| ty.tuple_fields()[i]),
            )),
            Self::Trait(inputs, _, _) => Some((None, inputs.map_bound(|ty| ty.tuple_fields()[i]))),
        }
    }

    /// Gets the result type, if one could be found. Note that the result type of a trait may not be
    /// specified.
    pub fn output(self) -> Option<Binder<'tcx, Ty<'tcx>>> {
        match self {
            Self::Sig(sig, _) | Self::Closure(_, sig) => Some(sig.output()),
            Self::Trait(_, output, _) => output,
        }
    }

    pub fn predicates_id(&self) -> Option<DefId> {
        if let ExprFnSig::Sig(_, id) | ExprFnSig::Trait(_, _, id) = *self {
            id
        } else {
            None
        }
    }
}

/// If the expression is function like, get the signature for it.
pub fn expr_sig<'tcx>(cx: &LateContext<'tcx>, expr: &Expr<'_>) -> Option<ExprFnSig<'tcx>> {
    if let Res::Def(DefKind::Fn | DefKind::Ctor(_, CtorKind::Fn) | DefKind::AssocFn, id) = path_res(cx, expr) {
        Some(ExprFnSig::Sig(cx.tcx.fn_sig(id).instantiate_identity(), Some(id)))
    } else {
        ty_sig(cx, cx.typeck_results().expr_ty_adjusted(expr).peel_refs())
    }
}

/// If the type is function like, get the signature for it.
pub fn ty_sig<'tcx>(cx: &LateContext<'tcx>, ty: Ty<'tcx>) -> Option<ExprFnSig<'tcx>> {
    if let Some(boxed_ty) = ty.boxed_ty() {
        return ty_sig(cx, boxed_ty);
    }
    match *ty.kind() {
        ty::Closure(id, subs) => {
            let decl = id
                .as_local()
                .and_then(|id| cx.tcx.hir_fn_decl_by_hir_id(cx.tcx.local_def_id_to_hir_id(id)));
            Some(ExprFnSig::Closure(decl, subs.as_closure().sig()))
        },
        ty::FnDef(id, subs) => Some(ExprFnSig::Sig(cx.tcx.fn_sig(id).instantiate(cx.tcx, subs), Some(id))),
        ty::Alias(ty::Opaque, AliasTy { def_id, args, .. }) => sig_from_bounds(
            cx,
            ty,
            cx.tcx.item_self_bounds(def_id).iter_instantiated(cx.tcx, args),
            cx.tcx.opt_parent(def_id),
        ),
        ty::FnPtr(sig_tys, hdr) => Some(ExprFnSig::Sig(sig_tys.with(hdr), None)),
        ty::Dynamic(bounds, _, _) => {
            let lang_items = cx.tcx.lang_items();
            match bounds.principal() {
                Some(bound)
                    if Some(bound.def_id()) == lang_items.fn_trait()
                        || Some(bound.def_id()) == lang_items.fn_once_trait()
                        || Some(bound.def_id()) == lang_items.fn_mut_trait() =>
                {
                    let output = bounds
                        .projection_bounds()
                        .find(|p| lang_items.fn_once_output().is_some_and(|id| id == p.item_def_id()))
                        .map(|p| p.map_bound(|p| p.term.expect_type()));
                    Some(ExprFnSig::Trait(bound.map_bound(|b| b.args.type_at(0)), output, None))
                },
                _ => None,
            }
        },
        ty::Alias(ty::Projection, proj) => match cx.tcx.try_normalize_erasing_regions(cx.typing_env(), ty) {
            Ok(normalized_ty) if normalized_ty != ty => ty_sig(cx, normalized_ty),
            _ => sig_for_projection(cx, proj).or_else(|| sig_from_bounds(cx, ty, cx.param_env.caller_bounds(), None)),
        },
        ty::Param(_) => sig_from_bounds(cx, ty, cx.param_env.caller_bounds(), None),
        _ => None,
    }
}

fn sig_from_bounds<'tcx>(
    cx: &LateContext<'tcx>,
    ty: Ty<'tcx>,
    predicates: impl IntoIterator<Item = ty::Clause<'tcx>>,
    predicates_id: Option<DefId>,
) -> Option<ExprFnSig<'tcx>> {
    let mut inputs = None;
    let mut output = None;
    let lang_items = cx.tcx.lang_items();

    for pred in predicates {
        match pred.kind().skip_binder() {
            ty::ClauseKind::Trait(p)
                if (lang_items.fn_trait() == Some(p.def_id())
                    || lang_items.fn_mut_trait() == Some(p.def_id())
                    || lang_items.fn_once_trait() == Some(p.def_id()))
                    && p.self_ty() == ty =>
            {
                let i = pred.kind().rebind(p.trait_ref.args.type_at(1));
                if inputs.is_some_and(|inputs| i != inputs) {
                    // Multiple different fn trait impls. Is this even allowed?
                    return None;
                }
                inputs = Some(i);
            },
            ty::ClauseKind::Projection(p)
                if Some(p.projection_term.def_id) == lang_items.fn_once_output()
                    && p.projection_term.self_ty() == ty =>
            {
                if output.is_some() {
                    // Multiple different fn trait impls. Is this even allowed?
                    return None;
                }
                output = Some(pred.kind().rebind(p.term.expect_type()));
            },
            _ => (),
        }
    }

    inputs.map(|ty| ExprFnSig::Trait(ty, output, predicates_id))
}

fn sig_for_projection<'tcx>(cx: &LateContext<'tcx>, ty: AliasTy<'tcx>) -> Option<ExprFnSig<'tcx>> {
    let mut inputs = None;
    let mut output = None;
    let lang_items = cx.tcx.lang_items();

    for (pred, _) in cx
        .tcx
        .explicit_item_bounds(ty.def_id)
        .iter_instantiated_copied(cx.tcx, ty.args)
    {
        match pred.kind().skip_binder() {
            ty::ClauseKind::Trait(p)
                if (lang_items.fn_trait() == Some(p.def_id())
                    || lang_items.fn_mut_trait() == Some(p.def_id())
                    || lang_items.fn_once_trait() == Some(p.def_id())) =>
            {
                let i = pred.kind().rebind(p.trait_ref.args.type_at(1));

                if inputs.is_some_and(|inputs| inputs != i) {
                    // Multiple different fn trait impls. Is this even allowed?
                    return None;
                }
                inputs = Some(i);
            },
            ty::ClauseKind::Projection(p) if Some(p.projection_term.def_id) == lang_items.fn_once_output() => {
                if output.is_some() {
                    // Multiple different fn trait impls. Is this even allowed?
                    return None;
                }
                output = pred.kind().rebind(p.term.as_type()).transpose();
            },
            _ => (),
        }
    }

    inputs.map(|ty| ExprFnSig::Trait(ty, output, None))
}

#[derive(Clone, Copy)]
pub enum EnumValue {
    Unsigned(u128),
    Signed(i128),
}
impl core::ops::Add<u32> for EnumValue {
    type Output = Self;
    fn add(self, n: u32) -> Self::Output {
        match self {
            Self::Unsigned(x) => Self::Unsigned(x + u128::from(n)),
            Self::Signed(x) => Self::Signed(x + i128::from(n)),
        }
    }
}

/// Attempts to read the given constant as though it were an enum value.
pub fn read_explicit_enum_value(tcx: TyCtxt<'_>, id: DefId) -> Option<EnumValue> {
    if let Ok(ConstValue::Scalar(Scalar::Int(value))) = tcx.const_eval_poly(id) {
        match tcx.type_of(id).instantiate_identity().kind() {
            ty::Int(_) => Some(EnumValue::Signed(value.to_int(value.size()))),
            ty::Uint(_) => Some(EnumValue::Unsigned(value.to_uint(value.size()))),
            _ => None,
        }
    } else {
        None
    }
}

/// Gets the value of the given variant.
pub fn get_discriminant_value(tcx: TyCtxt<'_>, adt: AdtDef<'_>, i: VariantIdx) -> EnumValue {
    let variant = &adt.variant(i);
    match variant.discr {
        VariantDiscr::Explicit(id) => read_explicit_enum_value(tcx, id).unwrap(),
        VariantDiscr::Relative(x) => match adt.variant((i.as_usize() - x as usize).into()).discr {
            VariantDiscr::Explicit(id) => read_explicit_enum_value(tcx, id).unwrap() + x,
            VariantDiscr::Relative(_) => EnumValue::Unsigned(x.into()),
        },
    }
}

/// Check if the given type is either `core::ffi::c_void`, `std::os::raw::c_void`, or one of the
/// platform specific `libc::<platform>::c_void` types in libc.
pub fn is_c_void(cx: &LateContext<'_>, ty: Ty<'_>) -> bool {
    if let ty::Adt(adt, _) = ty.kind()
        && let &[krate, .., name] = &*cx.get_def_path(adt.did())
        && let sym::libc | sym::core | sym::std = krate
        && name == sym::c_void
    {
        true
    } else {
        false
    }
}

pub fn for_each_top_level_late_bound_region<B>(
    ty: Ty<'_>,
    f: impl FnMut(BoundRegion) -> ControlFlow<B>,
) -> ControlFlow<B> {
    struct V<F> {
        index: u32,
        f: F,
    }
    impl<'tcx, B, F: FnMut(BoundRegion) -> ControlFlow<B>> TypeVisitor<TyCtxt<'tcx>> for V<F> {
        type Result = ControlFlow<B>;
        fn visit_region(&mut self, r: Region<'tcx>) -> Self::Result {
            if let RegionKind::ReBound(idx, bound) = r.kind()
                && idx.as_u32() == self.index
            {
                (self.f)(bound)
            } else {
                ControlFlow::Continue(())
            }
        }
        fn visit_binder<T: TypeFoldable<TyCtxt<'tcx>>>(&mut self, t: &Binder<'tcx, T>) -> Self::Result {
            self.index += 1;
            let res = t.super_visit_with(self);
            self.index -= 1;
            res
        }
    }
    ty.visit_with(&mut V { index: 0, f })
}

pub struct AdtVariantInfo {
    pub ind: usize,
    pub size: u64,

    /// (ind, size)
    pub fields_size: Vec<(usize, u64)>,
}

impl AdtVariantInfo {
    /// Returns ADT variants ordered by size
    pub fn new<'tcx>(cx: &LateContext<'tcx>, adt: AdtDef<'tcx>, subst: GenericArgsRef<'tcx>) -> Vec<Self> {
        let mut variants_size = adt
            .variants()
            .iter()
            .enumerate()
            .map(|(i, variant)| {
                let mut fields_size = variant
                    .fields
                    .iter()
                    .enumerate()
                    .map(|(i, f)| (i, approx_ty_size(cx, f.ty(cx.tcx, subst))))
                    .collect::<Vec<_>>();
                fields_size.sort_by(|(_, a_size), (_, b_size)| (a_size.cmp(b_size)));

                Self {
                    ind: i,
                    size: fields_size.iter().map(|(_, size)| size).sum(),
                    fields_size,
                }
            })
            .collect::<Vec<_>>();
        variants_size.sort_by(|a, b| (b.size.cmp(&a.size)));
        variants_size
    }
}

/// Gets the struct or enum variant from the given `Res`
pub fn adt_and_variant_of_res<'tcx>(cx: &LateContext<'tcx>, res: Res) -> Option<(AdtDef<'tcx>, &'tcx VariantDef)> {
    match res {
        Res::Def(DefKind::Struct, id) => {
            let adt = cx.tcx.adt_def(id);
            Some((adt, adt.non_enum_variant()))
        },
        Res::Def(DefKind::Variant, id) => {
            let adt = cx.tcx.adt_def(cx.tcx.parent(id));
            Some((adt, adt.variant_with_id(id)))
        },
        Res::Def(DefKind::Ctor(CtorOf::Struct, _), id) => {
            let adt = cx.tcx.adt_def(cx.tcx.parent(id));
            Some((adt, adt.non_enum_variant()))
        },
        Res::Def(DefKind::Ctor(CtorOf::Variant, _), id) => {
            let var_id = cx.tcx.parent(id);
            let adt = cx.tcx.adt_def(cx.tcx.parent(var_id));
            Some((adt, adt.variant_with_id(var_id)))
        },
        Res::SelfCtor(id) => {
            let adt = cx.tcx.type_of(id).instantiate_identity().ty_adt_def().unwrap();
            Some((adt, adt.non_enum_variant()))
        },
        _ => None,
    }
}

/// Comes up with an "at least" guesstimate for the type's size, not taking into
/// account the layout of type parameters.
pub fn approx_ty_size<'tcx>(cx: &LateContext<'tcx>, ty: Ty<'tcx>) -> u64 {
    use rustc_middle::ty::layout::LayoutOf;
    match (cx.layout_of(ty).map(|layout| layout.size.bytes()), ty.kind()) {
        (Ok(size), _) => size,
        (Err(_), ty::Tuple(list)) => list.iter().map(|t| approx_ty_size(cx, t)).sum(),
        (Err(_), ty::Array(t, n)) => n.try_to_target_usize(cx.tcx).unwrap_or_default() * approx_ty_size(cx, *t),
        (Err(_), ty::Adt(def, subst)) if def.is_struct() => def
            .variants()
            .iter()
            .map(|v| {
                v.fields
                    .iter()
                    .map(|field| approx_ty_size(cx, field.ty(cx.tcx, subst)))
                    .sum::<u64>()
            })
            .sum(),
        (Err(_), ty::Adt(def, subst)) if def.is_enum() => def
            .variants()
            .iter()
            .map(|v| {
                v.fields
                    .iter()
                    .map(|field| approx_ty_size(cx, field.ty(cx.tcx, subst)))
                    .sum::<u64>()
            })
            .max()
            .unwrap_or_default(),
        (Err(_), ty::Adt(def, subst)) if def.is_union() => def
            .variants()
            .iter()
            .map(|v| {
                v.fields
                    .iter()
                    .map(|field| approx_ty_size(cx, field.ty(cx.tcx, subst)))
                    .max()
                    .unwrap_or_default()
            })
            .max()
            .unwrap_or_default(),
        (Err(_), _) => 0,
    }
}

/// Asserts that the given arguments match the generic parameters of the given item.
#[allow(dead_code)]
fn assert_generic_args_match<'tcx>(tcx: TyCtxt<'tcx>, did: DefId, args: &[GenericArg<'tcx>]) {
    let g = tcx.generics_of(did);
    let parent = g.parent.map(|did| tcx.generics_of(did));
    let count = g.parent_count + g.own_params.len();
    let params = parent
        .map_or([].as_slice(), |p| p.own_params.as_slice())
        .iter()
        .chain(&g.own_params)
        .map(|x| &x.kind);

    assert!(
        count == args.len(),
        "wrong number of arguments for `{did:?}`: expected `{count}`, found {}\n\
            note: the expected arguments are: `[{}]`\n\
            the given arguments are: `{args:#?}`",
        args.len(),
        params.clone().map(GenericParamDefKind::descr).format(", "),
    );

    if let Some((idx, (param, arg))) =
        params
            .clone()
            .zip(args.iter().map(|&x| x.unpack()))
            .enumerate()
            .find(|(_, (param, arg))| match (param, arg) {
                (GenericParamDefKind::Lifetime, GenericArgKind::Lifetime(_))
                | (GenericParamDefKind::Type { .. }, GenericArgKind::Type(_))
                | (GenericParamDefKind::Const { .. }, GenericArgKind::Const(_)) => false,
                (
                    GenericParamDefKind::Lifetime
                    | GenericParamDefKind::Type { .. }
                    | GenericParamDefKind::Const { .. },
                    _,
                ) => true,
            })
    {
        panic!(
            "incorrect argument for `{did:?}` at index `{idx}`: expected a {}, found `{arg:?}`\n\
                note: the expected arguments are `[{}]`\n\
                the given arguments are `{args:#?}`",
            param.descr(),
            params.clone().map(GenericParamDefKind::descr).format(", "),
        );
    }
}

/// Returns whether `ty` is never-like; i.e., `!` (never) or an enum with zero variants.
pub fn is_never_like(ty: Ty<'_>) -> bool {
    ty.is_never() || (ty.is_enum() && ty.ty_adt_def().is_some_and(|def| def.variants().is_empty()))
}

/// Makes the projection type for the named associated type in the given impl or trait impl.
///
/// This function is for associated types which are "known" to exist, and as such, will only return
/// `None` when debug assertions are disabled in order to prevent ICE's. With debug assertions
/// enabled this will check that the named associated type exists, the correct number of
/// arguments are given, and that the correct kinds of arguments are given (lifetime,
/// constant or type). This will not check if type normalization would succeed.
pub fn make_projection<'tcx>(
    tcx: TyCtxt<'tcx>,
    container_id: DefId,
    assoc_ty: Symbol,
    args: impl IntoIterator<Item = impl Into<GenericArg<'tcx>>>,
) -> Option<AliasTy<'tcx>> {
    fn helper<'tcx>(
        tcx: TyCtxt<'tcx>,
        container_id: DefId,
        assoc_ty: Symbol,
        args: GenericArgsRef<'tcx>,
    ) -> Option<AliasTy<'tcx>> {
        let Some(assoc_item) = tcx.associated_items(container_id).find_by_ident_and_kind(
            tcx,
            Ident::with_dummy_span(assoc_ty),
            AssocTag::Type,
            container_id,
        ) else {
            debug_assert!(false, "type `{assoc_ty}` not found in `{container_id:?}`");
            return None;
        };
        #[cfg(debug_assertions)]
        assert_generic_args_match(tcx, assoc_item.def_id, args);

        Some(AliasTy::new_from_args(tcx, assoc_item.def_id, args))
    }
    helper(
        tcx,
        container_id,
        assoc_ty,
        tcx.mk_args_from_iter(args.into_iter().map(Into::into)),
    )
}

/// Normalizes the named associated type in the given impl or trait impl.
///
/// This function is for associated types which are "known" to be valid with the given
/// arguments, and as such, will only return `None` when debug assertions are disabled in order
/// to prevent ICE's. With debug assertions enabled this will check that type normalization
/// succeeds as well as everything checked by `make_projection`.
pub fn make_normalized_projection<'tcx>(
    tcx: TyCtxt<'tcx>,
    typing_env: ty::TypingEnv<'tcx>,
    container_id: DefId,
    assoc_ty: Symbol,
    args: impl IntoIterator<Item = impl Into<GenericArg<'tcx>>>,
) -> Option<Ty<'tcx>> {
    fn helper<'tcx>(tcx: TyCtxt<'tcx>, typing_env: ty::TypingEnv<'tcx>, ty: AliasTy<'tcx>) -> Option<Ty<'tcx>> {
        #[cfg(debug_assertions)]
        if let Some((i, arg)) = ty
            .args
            .iter()
            .enumerate()
            .find(|(_, arg)| arg.has_escaping_bound_vars())
        {
            debug_assert!(
                false,
                "args contain late-bound region at index `{i}` which can't be normalized.\n\
                    use `TyCtxt::instantiate_bound_regions_with_erased`\n\
                    note: arg is `{arg:#?}`",
            );
            return None;
        }
        match tcx.try_normalize_erasing_regions(typing_env, Ty::new_projection_from_args(tcx, ty.def_id, ty.args)) {
            Ok(ty) => Some(ty),
            Err(e) => {
                debug_assert!(false, "failed to normalize type `{ty}`: {e:#?}");
                None
            },
        }
    }
    helper(tcx, typing_env, make_projection(tcx, container_id, assoc_ty, args)?)
}

/// Helper to check if given type has inner mutability such as [`std::cell::Cell`] or
/// [`std::cell::RefCell`].
#[derive(Default, Debug)]
pub struct InteriorMut<'tcx> {
    ignored_def_ids: FxHashSet<DefId>,
    ignore_pointers: bool,
    tys: FxHashMap<Ty<'tcx>, Option<&'tcx ty::List<Ty<'tcx>>>>,
}

impl<'tcx> InteriorMut<'tcx> {
    pub fn new(tcx: TyCtxt<'tcx>, ignore_interior_mutability: &[String]) -> Self {
        let ignored_def_ids = ignore_interior_mutability
            .iter()
            .flat_map(|ignored_ty| lookup_path_str(tcx, PathNS::Type, ignored_ty))
            .collect();

        Self {
            ignored_def_ids,
            ..Self::default()
        }
    }

    pub fn without_pointers(tcx: TyCtxt<'tcx>, ignore_interior_mutability: &[String]) -> Self {
        Self {
            ignore_pointers: true,
            ..Self::new(tcx, ignore_interior_mutability)
        }
    }

    /// Check if given type has interior mutability such as [`std::cell::Cell`] or
    /// [`std::cell::RefCell`] etc. and if it does, returns a chain of types that causes
    /// this type to be interior mutable
    pub fn interior_mut_ty_chain(&mut self, cx: &LateContext<'tcx>, ty: Ty<'tcx>) -> Option<&'tcx ty::List<Ty<'tcx>>> {
        match self.tys.entry(ty) {
            Entry::Occupied(o) => return *o.get(),
            // Temporarily insert a `None` to break cycles
            Entry::Vacant(v) => v.insert(None),
        };

        let chain = match *ty.kind() {
            ty::RawPtr(inner_ty, _) if !self.ignore_pointers => self.interior_mut_ty_chain(cx, inner_ty),
            ty::Ref(_, inner_ty, _) | ty::Slice(inner_ty) => self.interior_mut_ty_chain(cx, inner_ty),
            ty::Array(inner_ty, size) if size.try_to_target_usize(cx.tcx) != Some(0) => {
                self.interior_mut_ty_chain(cx, inner_ty)
            },
            ty::Tuple(fields) => fields.iter().find_map(|ty| self.interior_mut_ty_chain(cx, ty)),
            ty::Adt(def, _) if def.is_unsafe_cell() => Some(ty::List::empty()),
            ty::Adt(def, args) => {
                let is_std_collection = matches!(
                    cx.tcx.get_diagnostic_name(def.did()),
                    Some(
                        sym::LinkedList
                            | sym::Vec
                            | sym::VecDeque
                            | sym::BTreeMap
                            | sym::BTreeSet
                            | sym::HashMap
                            | sym::HashSet
                            | sym::Arc
                            | sym::Rc
                    )
                );

                if is_std_collection || def.is_box() {
                    // Include the types from std collections that are behind pointers internally
                    args.types().find_map(|ty| self.interior_mut_ty_chain(cx, ty))
                } else if self.ignored_def_ids.contains(&def.did()) || def.is_phantom_data() {
                    None
                } else {
                    def.all_fields()
                        .find_map(|f| self.interior_mut_ty_chain(cx, f.ty(cx.tcx, args)))
                }
            },
            ty::Alias(ty::Projection, _) => match cx.tcx.try_normalize_erasing_regions(cx.typing_env(), ty) {
                Ok(normalized_ty) if ty != normalized_ty => self.interior_mut_ty_chain(cx, normalized_ty),
                _ => None,
            },
            _ => None,
        };

        chain.map(|chain| {
            let list = cx.tcx.mk_type_list_from_iter(chain.iter().chain([ty]));
            self.tys.insert(ty, Some(list));
            list
        })
    }

    /// Check if given type has interior mutability such as [`std::cell::Cell`] or
    /// [`std::cell::RefCell`] etc.
    pub fn is_interior_mut_ty(&mut self, cx: &LateContext<'tcx>, ty: Ty<'tcx>) -> bool {
        self.interior_mut_ty_chain(cx, ty).is_some()
    }
}

pub fn make_normalized_projection_with_regions<'tcx>(
    tcx: TyCtxt<'tcx>,
    typing_env: ty::TypingEnv<'tcx>,
    container_id: DefId,
    assoc_ty: Symbol,
    args: impl IntoIterator<Item = impl Into<GenericArg<'tcx>>>,
) -> Option<Ty<'tcx>> {
    fn helper<'tcx>(tcx: TyCtxt<'tcx>, typing_env: ty::TypingEnv<'tcx>, ty: AliasTy<'tcx>) -> Option<Ty<'tcx>> {
        #[cfg(debug_assertions)]
        if let Some((i, arg)) = ty
            .args
            .iter()
            .enumerate()
            .find(|(_, arg)| arg.has_escaping_bound_vars())
        {
            debug_assert!(
                false,
                "args contain late-bound region at index `{i}` which can't be normalized.\n\
                    use `TyCtxt::instantiate_bound_regions_with_erased`\n\
                    note: arg is `{arg:#?}`",
            );
            return None;
        }
        let cause = ObligationCause::dummy();
        let (infcx, param_env) = tcx.infer_ctxt().build_with_typing_env(typing_env);
        match infcx
            .at(&cause, param_env)
            .query_normalize(Ty::new_projection_from_args(tcx, ty.def_id, ty.args))
        {
            Ok(ty) => Some(ty.value),
            Err(e) => {
                debug_assert!(false, "failed to normalize type `{ty}`: {e:#?}");
                None
            },
        }
    }
    helper(tcx, typing_env, make_projection(tcx, container_id, assoc_ty, args)?)
}

pub fn normalize_with_regions<'tcx>(tcx: TyCtxt<'tcx>, typing_env: ty::TypingEnv<'tcx>, ty: Ty<'tcx>) -> Ty<'tcx> {
    let cause = ObligationCause::dummy();
    let (infcx, param_env) = tcx.infer_ctxt().build_with_typing_env(typing_env);
    infcx
        .at(&cause, param_env)
        .query_normalize(ty)
        .map_or(ty, |ty| ty.value)
}

/// Checks if the type is `core::mem::ManuallyDrop<_>`
pub fn is_manually_drop(ty: Ty<'_>) -> bool {
    ty.ty_adt_def().is_some_and(AdtDef::is_manually_drop)
}

/// Returns the deref chain of a type, starting with the type itself.
pub fn deref_chain<'cx, 'tcx>(cx: &'cx LateContext<'tcx>, ty: Ty<'tcx>) -> impl Iterator<Item = Ty<'tcx>> + 'cx {
    iter::successors(Some(ty), |&ty| {
        if let Some(deref_did) = cx.tcx.lang_items().deref_trait()
            && implements_trait(cx, ty, deref_did, &[])
        {
            make_normalized_projection(cx.tcx, cx.typing_env(), deref_did, sym::Target, [ty])
        } else {
            None
        }
    })
}

/// Checks if a Ty<'_> has some inherent method Symbol.
///
/// This does not look for impls in the type's `Deref::Target` type.
/// If you need this, you should wrap this call in `clippy_utils::ty::deref_chain().any(...)`.
pub fn get_adt_inherent_method<'a>(cx: &'a LateContext<'_>, ty: Ty<'_>, method_name: Symbol) -> Option<&'a AssocItem> {
    if let Some(ty_did) = ty.ty_adt_def().map(AdtDef::did) {
        cx.tcx.inherent_impls(ty_did).iter().find_map(|&did| {
            cx.tcx
                .associated_items(did)
                .filter_by_name_unhygienic(method_name)
                .next()
                .filter(|item| item.as_tag() == AssocTag::Fn)
        })
    } else {
        None
    }
}

/// Gets the type of a field by name.
pub fn get_field_by_name<'tcx>(tcx: TyCtxt<'tcx>, ty: Ty<'tcx>, name: Symbol) -> Option<Ty<'tcx>> {
    match *ty.kind() {
        ty::Adt(def, args) if def.is_union() || def.is_struct() => def
            .non_enum_variant()
            .fields
            .iter()
            .find(|f| f.name == name)
            .map(|f| f.ty(tcx, args)),
        ty::Tuple(args) => name.as_str().parse::<usize>().ok().and_then(|i| args.get(i).copied()),
        _ => None,
    }
}

/// Check if `ty` is an `Option` and return its argument type if it is.
pub fn option_arg_ty<'tcx>(cx: &LateContext<'tcx>, ty: Ty<'tcx>) -> Option<Ty<'tcx>> {
    match ty.kind() {
        ty::Adt(adt, args) => cx
            .tcx
            .is_diagnostic_item(sym::Option, adt.did())
            .then(|| args.type_at(0)),
        _ => None,
    }
}

/// Check if a Ty<'_> of `Iterator` contains any mutable access to non-owning types by checking if
/// it contains fields of mutable references or pointers, or references/pointers to non-`Freeze`
/// types, or `PhantomData` types containing any of the previous. This can be used to check whether
/// skipping iterating over an iterator will change its behavior.
pub fn has_non_owning_mutable_access<'tcx>(cx: &LateContext<'tcx>, iter_ty: Ty<'tcx>) -> bool {
    fn normalize_ty<'tcx>(cx: &LateContext<'tcx>, ty: Ty<'tcx>) -> Ty<'tcx> {
        cx.tcx.try_normalize_erasing_regions(cx.typing_env(), ty).unwrap_or(ty)
    }

    /// Check if `ty` contains mutable references or equivalent, which includes:
    /// - A mutable reference/pointer.
    /// - A reference/pointer to a non-`Freeze` type.
    /// - A `PhantomData` type containing any of the previous.
    fn has_non_owning_mutable_access_inner<'tcx>(
        cx: &LateContext<'tcx>,
        phantoms: &mut FxHashSet<Ty<'tcx>>,
        ty: Ty<'tcx>,
    ) -> bool {
        match ty.kind() {
            ty::Adt(adt_def, args) if adt_def.is_phantom_data() => {
                phantoms.insert(ty)
                    && args
                        .types()
                        .any(|arg_ty| has_non_owning_mutable_access_inner(cx, phantoms, arg_ty))
            },
            ty::Adt(adt_def, args) => adt_def.all_fields().any(|field| {
                has_non_owning_mutable_access_inner(cx, phantoms, normalize_ty(cx, field.ty(cx.tcx, args)))
            }),
            ty::Array(elem_ty, _) | ty::Slice(elem_ty) => has_non_owning_mutable_access_inner(cx, phantoms, *elem_ty),
            ty::RawPtr(pointee_ty, mutability) | ty::Ref(_, pointee_ty, mutability) => {
                mutability.is_mut() || !pointee_ty.is_freeze(cx.tcx, cx.typing_env())
            },
            ty::Closure(_, closure_args) => {
                matches!(closure_args.types().next_back(), Some(captures) if has_non_owning_mutable_access_inner(cx, phantoms, captures))
            },
            ty::Tuple(tuple_args) => tuple_args
                .iter()
                .any(|arg_ty| has_non_owning_mutable_access_inner(cx, phantoms, arg_ty)),
            _ => false,
        }
    }

    let mut phantoms = FxHashSet::default();
    has_non_owning_mutable_access_inner(cx, &mut phantoms, iter_ty)
}

/// Check if `ty` is slice-like, i.e., `&[T]`, `[T; N]`, or `Vec<T>`.
pub fn is_slice_like<'tcx>(cx: &LateContext<'tcx>, ty: Ty<'tcx>) -> bool {
    ty.is_slice()
        || ty.is_array()
        || matches!(ty.kind(), ty::Adt(adt_def, _) if cx.tcx.is_diagnostic_item(sym::Vec, adt_def.did()))
}<|MERGE_RESOLUTION|>--- conflicted
+++ resolved
@@ -20,13 +20,8 @@
 use rustc_middle::ty::layout::ValidityRequirement;
 use rustc_middle::ty::{
     self, AdtDef, AliasTy, AssocItem, AssocTag, Binder, BoundRegion, FnSig, GenericArg, GenericArgKind, GenericArgsRef,
-<<<<<<< HEAD
-    GenericParamDefKind, IntTy, ParamEnv, Region, RegionKind, TraitRef, Ty, TyCtxt, TypeFoldable, TypeSuperVisitable,
+    GenericParamDefKind, IntTy, Region, RegionKind, TraitRef, Ty, TyCtxt, TypeFoldable, TypeSuperVisitable,
     TypeVisitable, TypeVisitableExt, TypeVisitor, UintTy, Upcast, VariantDef, VariantDiscr,
-=======
-    GenericParamDefKind, IntTy, Region, RegionKind, TraitRef, Ty, TyCtxt, TypeSuperVisitable, TypeVisitable,
-    TypeVisitableExt, TypeVisitor, UintTy, Upcast, VariantDef, VariantDiscr,
->>>>>>> 40bead02
 };
 use rustc_span::symbol::Ident;
 use rustc_span::{DUMMY_SP, Span, Symbol, sym};
