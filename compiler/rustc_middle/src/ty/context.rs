//! Type context book-keeping.

#![allow(rustc::usage_of_ty_tykind)]

pub mod tls;

pub use rustc_type_ir::lift::Lift;

use crate::arena::Arena;
use crate::dep_graph::{DepGraph, DepKindStruct};
use crate::infer::canonical::{CanonicalParamEnvCache, CanonicalVarInfo, CanonicalVarInfos};
use crate::lint::lint_level;
use crate::metadata::ModChild;
use crate::middle::codegen_fn_attrs::CodegenFnAttrs;
use crate::middle::resolve_bound_vars;
use crate::middle::stability;
use crate::mir::interpret::{self, Allocation, ConstAllocation};
use crate::mir::{Body, Local, Place, PlaceElem, ProjectionKind, Promoted};
use crate::query::plumbing::QuerySystem;
use crate::query::LocalCrate;
use crate::query::Providers;
use crate::query::{IntoQueryParam, TyCtxtAt};
use crate::thir::Thir;
use crate::traits;
use crate::traits::solve;
use crate::traits::solve::{
    ExternalConstraints, ExternalConstraintsData, PredefinedOpaques, PredefinedOpaquesData,
};
use crate::ty::predicate::ExistentialPredicateStableCmpExt as _;
use crate::ty::{
    self, AdtDef, AdtDefData, AdtKind, Binder, Clause, Clauses, Const, ConstData,
    GenericParamDefKind, ImplPolarity, List, ListWithCachedTypeInfo, ParamConst, ParamTy, Pattern,
    PatternKind, PolyExistentialPredicate, PolyFnSig, Predicate, PredicateKind, PredicatePolarity,
    Region, RegionKind, ReprOptions, TraitObjectVisitor, Ty, TyKind, TyVid, TypeVisitable,
    Visibility,
};
use crate::ty::{GenericArg, GenericArgs, GenericArgsRef};
use rustc_ast::{self as ast, attr};
use rustc_data_structures::defer;
use rustc_data_structures::fingerprint::Fingerprint;
use rustc_data_structures::fx::{FxHashMap, FxHashSet};
use rustc_data_structures::intern::Interned;
use rustc_data_structures::profiling::SelfProfilerRef;
use rustc_data_structures::sharded::{IntoPointer, ShardedHashMap};
use rustc_data_structures::stable_hasher::{HashStable, StableHasher};
use rustc_data_structures::steal::Steal;
use rustc_data_structures::sync::{self, FreezeReadGuard, Lock, Lrc, RwLock, WorkerLocal};
#[cfg(parallel_compiler)]
use rustc_data_structures::sync::{DynSend, DynSync};
use rustc_data_structures::unord::UnordSet;
use rustc_errors::{
    Applicability, Diag, DiagCtxt, DiagMessage, ErrorGuaranteed, LintDiagnostic, MultiSpan,
};
use rustc_hir as hir;
use rustc_hir::def::DefKind;
use rustc_hir::def_id::{CrateNum, DefId, LocalDefId, LOCAL_CRATE};
use rustc_hir::definitions::Definitions;
use rustc_hir::intravisit::Visitor;
use rustc_hir::lang_items::LangItem;
use rustc_hir::{HirId, Node, TraitCandidate};
use rustc_index::IndexVec;
use rustc_macros::{HashStable, TyDecodable, TyEncodable};
use rustc_query_system::dep_graph::DepNodeIndex;
use rustc_query_system::ich::StableHashingContext;
use rustc_serialize::opaque::{FileEncodeResult, FileEncoder};
use rustc_session::config::CrateType;
use rustc_session::cstore::{CrateStoreDyn, Untracked};
use rustc_session::lint::Lint;
use rustc_session::{Limit, MetadataKind, Session};
use rustc_span::def_id::{DefPathHash, StableCrateId, CRATE_DEF_ID};
use rustc_span::symbol::{kw, sym, Ident, Symbol};
use rustc_span::{Span, DUMMY_SP};
use rustc_target::abi::{FieldIdx, Layout, LayoutS, TargetDataLayout, VariantIdx};
use rustc_target::spec::abi;
use rustc_type_ir::TyKind::*;
use rustc_type_ir::WithCachedTypeInfo;
use rustc_type_ir::{CollectAndApply, Interner, TypeFlags};

use std::assert_matches::assert_matches;
use std::borrow::Borrow;
use std::cmp::Ordering;
use std::fmt;
use std::hash::{Hash, Hasher};
use std::iter;
use std::marker::PhantomData;
use std::mem;
use std::ops::{Bound, Deref};

#[allow(rustc::usage_of_ty_tykind)]
impl<'tcx> Interner for TyCtxt<'tcx> {
    type DefId = DefId;
    type AdtDef = ty::AdtDef<'tcx>;

    type GenericArgs = ty::GenericArgsRef<'tcx>;
<<<<<<< HEAD
    type GenericArgsSlice = &'tcx [ty::GenericArg<'tcx>];
=======
    type OwnItemArgs = &'tcx [ty::GenericArg<'tcx>];
>>>>>>> 6579ed89
    type GenericArg = ty::GenericArg<'tcx>;

    type Term = ty::Term<'tcx>;
    type Binder<T: TypeVisitable<TyCtxt<'tcx>>> = Binder<'tcx, T>;
    type BoundVars = &'tcx List<ty::BoundVariableKind>;
    type BoundVar = ty::BoundVariableKind;
<<<<<<< HEAD
=======

    type CanonicalVars = CanonicalVarInfos<'tcx>;
    type PredefinedOpaques = solve::PredefinedOpaques<'tcx>;
    type DefiningOpaqueTypes = &'tcx ty::List<LocalDefId>;
    type ExternalConstraints = ExternalConstraints<'tcx>;
    type GoalEvaluationSteps = &'tcx [solve::inspect::GoalEvaluationStep<TyCtxt<'tcx>>];
>>>>>>> 6579ed89

    type CanonicalVars = CanonicalVarInfos<'tcx>;
    type Ty = Ty<'tcx>;
    type Tys = &'tcx List<Ty<'tcx>>;
<<<<<<< HEAD
=======
    type FnInputTys = &'tcx [Ty<'tcx>];
>>>>>>> 6579ed89
    type ParamTy = ParamTy;
    type BoundTy = ty::BoundTy;
    type PlaceholderTy = ty::PlaceholderType;

    type ErrorGuaranteed = ErrorGuaranteed;
    type BoundExistentialPredicates = &'tcx List<PolyExistentialPredicate<'tcx>>;
    type PolyFnSig = PolyFnSig<'tcx>;
    type AllocId = crate::mir::interpret::AllocId;
<<<<<<< HEAD
=======

    type Pat = Pattern<'tcx>;
    type Safety = hir::Safety;
    type Abi = abi::Abi;
>>>>>>> 6579ed89

    type Pat = Pattern<'tcx>;
    type Const = ty::Const<'tcx>;
    type AliasConst = ty::UnevaluatedConst<'tcx>;
    type PlaceholderConst = ty::PlaceholderConst;
    type ParamConst = ty::ParamConst;
    type BoundConst = ty::BoundVar;
    type ValueConst = ty::ValTree<'tcx>;

    type ExprConst = ty::Expr<'tcx>;
    type Region = Region<'tcx>;
    type EarlyParamRegion = ty::EarlyParamRegion;
    type LateParamRegion = ty::LateParamRegion;
    type BoundRegion = ty::BoundRegion;
    type InferRegion = ty::RegionVid;

<<<<<<< HEAD
    type PlaceholderRegion = ty::PlaceholderRegion;
=======
    type ParamEnv = ty::ParamEnv<'tcx>;
>>>>>>> 6579ed89
    type Predicate = Predicate<'tcx>;
    type TraitPredicate = ty::TraitPredicate<'tcx>;
    type RegionOutlivesPredicate = ty::RegionOutlivesPredicate<'tcx>;
    type TypeOutlivesPredicate = ty::TypeOutlivesPredicate<'tcx>;
    type ProjectionPredicate = ty::ProjectionPredicate<'tcx>;
    type NormalizesTo = ty::NormalizesTo<'tcx>;
    type SubtypePredicate = ty::SubtypePredicate<'tcx>;

    type CoercePredicate = ty::CoercePredicate<'tcx>;
    type ClosureKind = ty::ClosureKind;
<<<<<<< HEAD
=======

    type Clauses = ty::Clauses<'tcx>;
>>>>>>> 6579ed89

    type Clauses = ty::Clauses<'tcx>;
    fn mk_canonical_var_infos(self, infos: &[ty::CanonicalVarInfo<Self>]) -> Self::CanonicalVars {
        self.mk_canonical_var_infos(infos)
    }

    type GenericsOf = &'tcx ty::Generics;

    fn generics_of(self, def_id: DefId) -> &'tcx ty::Generics {
        self.generics_of(def_id)
    }

    fn type_of_instantiated(self, def_id: DefId, args: ty::GenericArgsRef<'tcx>) -> Ty<'tcx> {
        self.type_of(def_id).instantiate(self, args)
    }

    fn alias_ty_kind(self, alias: ty::AliasTy<'tcx>) -> ty::AliasTyKind {
        match self.def_kind(alias.def_id) {
            DefKind::AssocTy => {
                if let DefKind::Impl { of_trait: false } = self.def_kind(self.parent(alias.def_id))
                {
                    ty::Inherent
                } else {
                    ty::Projection
                }
            }
            DefKind::OpaqueTy => ty::Opaque,
            DefKind::TyAlias => ty::Weak,
            kind => bug!("unexpected DefKind in AliasTy: {kind:?}"),
        }
    }

    fn alias_term_kind(self, alias: ty::AliasTerm<'tcx>) -> ty::AliasTermKind {
        match self.def_kind(alias.def_id) {
            DefKind::AssocTy => {
                if let DefKind::Impl { of_trait: false } = self.def_kind(self.parent(alias.def_id))
                {
                    ty::AliasTermKind::InherentTy
                } else {
                    ty::AliasTermKind::ProjectionTy
                }
            }
            DefKind::OpaqueTy => ty::AliasTermKind::OpaqueTy,
            DefKind::TyAlias => ty::AliasTermKind::WeakTy,
            DefKind::AssocConst => ty::AliasTermKind::ProjectionConst,
            DefKind::AnonConst => ty::AliasTermKind::UnevaluatedConst,
            kind => bug!("unexpected DefKind in AliasTy: {kind:?}"),
        }
    }

    fn trait_ref_and_own_args_for_alias(
        self,
        def_id: Self::DefId,
        args: Self::GenericArgs,
<<<<<<< HEAD
    ) -> (rustc_type_ir::TraitRef<Self>, Self::GenericArgsSlice) {
=======
    ) -> (rustc_type_ir::TraitRef<Self>, Self::OwnItemArgs) {
>>>>>>> 6579ed89
        assert_matches!(self.def_kind(def_id), DefKind::AssocTy | DefKind::AssocConst);
        let trait_def_id = self.parent(def_id);
        assert_matches!(self.def_kind(trait_def_id), DefKind::Trait);
        let trait_generics = self.generics_of(trait_def_id);
        (
            ty::TraitRef::new(self, trait_def_id, args.truncate_to(self, trait_generics)),
            &args[trait_generics.count()..],
        )
    }

    fn mk_args(self, args: &[Self::GenericArg]) -> Self::GenericArgs {
        self.mk_args(args)
    }

    fn mk_args_from_iter(self, args: impl Iterator<Item = Self::GenericArg>) -> Self::GenericArgs {
        self.mk_args_from_iter(args)
    }

    fn check_and_mk_args(
        self,
        def_id: DefId,
        args: impl IntoIterator<Item: Into<ty::GenericArg<'tcx>>>,
    ) -> ty::GenericArgsRef<'tcx> {
        self.check_and_mk_args(def_id, args)
    }

    fn parent(self, def_id: Self::DefId) -> Self::DefId {
        self.parent(def_id)
    }
}

impl<'tcx> rustc_type_ir::inherent::Abi<TyCtxt<'tcx>> for abi::Abi {
    fn is_rust(self) -> bool {
        matches!(self, abi::Abi::Rust)
    }
}

impl<'tcx> rustc_type_ir::inherent::Safety<TyCtxt<'tcx>> for hir::Safety {
    fn prefix_str(self) -> &'static str {
        self.prefix_str()
    }
}

type InternedSet<'tcx, T> = ShardedHashMap<InternedInSet<'tcx, T>, ()>;

pub struct CtxtInterners<'tcx> {
    /// The arena that types, regions, etc. are allocated from.
    arena: &'tcx WorkerLocal<Arena<'tcx>>,

    // Specifically use a speedy hash algorithm for these hash sets, since
    // they're accessed quite often.
    type_: InternedSet<'tcx, WithCachedTypeInfo<TyKind<'tcx>>>,
    const_lists: InternedSet<'tcx, List<ty::Const<'tcx>>>,
    args: InternedSet<'tcx, GenericArgs<'tcx>>,
    type_lists: InternedSet<'tcx, List<Ty<'tcx>>>,
    canonical_var_infos: InternedSet<'tcx, List<CanonicalVarInfo<'tcx>>>,
    region: InternedSet<'tcx, RegionKind<'tcx>>,
    poly_existential_predicates: InternedSet<'tcx, List<PolyExistentialPredicate<'tcx>>>,
    predicate: InternedSet<'tcx, WithCachedTypeInfo<ty::Binder<'tcx, PredicateKind<'tcx>>>>,
    clauses: InternedSet<'tcx, ListWithCachedTypeInfo<Clause<'tcx>>>,
    projs: InternedSet<'tcx, List<ProjectionKind>>,
    place_elems: InternedSet<'tcx, List<PlaceElem<'tcx>>>,
    const_: InternedSet<'tcx, WithCachedTypeInfo<ConstData<'tcx>>>,
    pat: InternedSet<'tcx, PatternKind<'tcx>>,
    const_allocation: InternedSet<'tcx, Allocation>,
    bound_variable_kinds: InternedSet<'tcx, List<ty::BoundVariableKind>>,
    layout: InternedSet<'tcx, LayoutS<FieldIdx, VariantIdx>>,
    adt_def: InternedSet<'tcx, AdtDefData>,
    external_constraints: InternedSet<'tcx, ExternalConstraintsData<'tcx>>,
    predefined_opaques_in_body: InternedSet<'tcx, PredefinedOpaquesData<'tcx>>,
    fields: InternedSet<'tcx, List<FieldIdx>>,
    local_def_ids: InternedSet<'tcx, List<LocalDefId>>,
    captures: InternedSet<'tcx, List<&'tcx ty::CapturedPlace<'tcx>>>,
    offset_of: InternedSet<'tcx, List<(VariantIdx, FieldIdx)>>,
}

impl<'tcx> CtxtInterners<'tcx> {
    fn new(arena: &'tcx WorkerLocal<Arena<'tcx>>) -> CtxtInterners<'tcx> {
        CtxtInterners {
            arena,
            type_: Default::default(),
            const_lists: Default::default(),
            args: Default::default(),
            type_lists: Default::default(),
            region: Default::default(),
            poly_existential_predicates: Default::default(),
            canonical_var_infos: Default::default(),
            predicate: Default::default(),
            clauses: Default::default(),
            projs: Default::default(),
            place_elems: Default::default(),
            const_: Default::default(),
            pat: Default::default(),
            const_allocation: Default::default(),
            bound_variable_kinds: Default::default(),
            layout: Default::default(),
            adt_def: Default::default(),
            external_constraints: Default::default(),
            predefined_opaques_in_body: Default::default(),
            fields: Default::default(),
            local_def_ids: Default::default(),
            captures: Default::default(),
            offset_of: Default::default(),
        }
    }

    /// Interns a type. (Use `mk_*` functions instead, where possible.)
    #[allow(rustc::usage_of_ty_tykind)]
    #[inline(never)]
    fn intern_ty(&self, kind: TyKind<'tcx>, sess: &Session, untracked: &Untracked) -> Ty<'tcx> {
        Ty(Interned::new_unchecked(
            self.type_
                .intern(kind, |kind| {
                    let flags = super::flags::FlagComputation::for_kind(&kind);
                    let stable_hash = self.stable_hash(&flags, sess, untracked, &kind);

                    InternedInSet(self.arena.alloc(WithCachedTypeInfo {
                        internee: kind,
                        stable_hash,
                        flags: flags.flags,
                        outer_exclusive_binder: flags.outer_exclusive_binder,
                    }))
                })
                .0,
        ))
    }

    /// Interns a const. (Use `mk_*` functions instead, where possible.)
    #[allow(rustc::usage_of_ty_tykind)]
    #[inline(never)]
    fn intern_const(
        &self,
        data: ty::ConstData<'tcx>,
        sess: &Session,
        untracked: &Untracked,
    ) -> Const<'tcx> {
        Const(Interned::new_unchecked(
            self.const_
                .intern(data, |data: ConstData<'_>| {
                    let flags = super::flags::FlagComputation::for_const(&data.kind, data.ty);
                    let stable_hash = self.stable_hash(&flags, sess, untracked, &data);

                    InternedInSet(self.arena.alloc(WithCachedTypeInfo {
                        internee: data,
                        stable_hash,
                        flags: flags.flags,
                        outer_exclusive_binder: flags.outer_exclusive_binder,
                    }))
                })
                .0,
        ))
    }

    fn stable_hash<'a, T: HashStable<StableHashingContext<'a>>>(
        &self,
        flags: &ty::flags::FlagComputation,
        sess: &'a Session,
        untracked: &'a Untracked,
        val: &T,
    ) -> Fingerprint {
        // It's impossible to hash inference variables (and will ICE), so we don't need to try to cache them.
        // Without incremental, we rarely stable-hash types, so let's not do it proactively.
        if flags.flags.intersects(TypeFlags::HAS_INFER) || sess.opts.incremental.is_none() {
            Fingerprint::ZERO
        } else {
            let mut hasher = StableHasher::new();
            let mut hcx = StableHashingContext::new(sess, untracked);
            val.hash_stable(&mut hcx, &mut hasher);
            hasher.finish()
        }
    }

    /// Interns a predicate. (Use `mk_predicate` instead, where possible.)
    #[inline(never)]
    fn intern_predicate(
        &self,
        kind: Binder<'tcx, PredicateKind<'tcx>>,
        sess: &Session,
        untracked: &Untracked,
    ) -> Predicate<'tcx> {
        Predicate(Interned::new_unchecked(
            self.predicate
                .intern(kind, |kind| {
                    let flags = super::flags::FlagComputation::for_predicate(kind);

                    let stable_hash = self.stable_hash(&flags, sess, untracked, &kind);

                    InternedInSet(self.arena.alloc(WithCachedTypeInfo {
                        internee: kind,
                        stable_hash,
                        flags: flags.flags,
                        outer_exclusive_binder: flags.outer_exclusive_binder,
                    }))
                })
                .0,
        ))
    }

    fn intern_clauses(&self, clauses: &[Clause<'tcx>]) -> Clauses<'tcx> {
        if clauses.is_empty() {
            ListWithCachedTypeInfo::empty()
        } else {
            self.clauses
                .intern_ref(clauses, || {
                    let flags = super::flags::FlagComputation::for_clauses(clauses);

                    InternedInSet(ListWithCachedTypeInfo::from_arena(
                        &*self.arena,
                        flags.into(),
                        clauses,
                    ))
                })
                .0
        }
    }
}

// For these preinterned values, an alternative would be to have
// variable-length vectors that grow as needed. But that turned out to be
// slightly more complex and no faster.

const NUM_PREINTERNED_TY_VARS: u32 = 100;
const NUM_PREINTERNED_FRESH_TYS: u32 = 20;
const NUM_PREINTERNED_FRESH_INT_TYS: u32 = 3;
const NUM_PREINTERNED_FRESH_FLOAT_TYS: u32 = 3;

// This number may seem high, but it is reached in all but the smallest crates.
const NUM_PREINTERNED_RE_VARS: u32 = 500;
const NUM_PREINTERNED_RE_LATE_BOUNDS_I: u32 = 2;
const NUM_PREINTERNED_RE_LATE_BOUNDS_V: u32 = 20;

pub struct CommonTypes<'tcx> {
    pub unit: Ty<'tcx>,
    pub bool: Ty<'tcx>,
    pub char: Ty<'tcx>,
    pub isize: Ty<'tcx>,
    pub i8: Ty<'tcx>,
    pub i16: Ty<'tcx>,
    pub i32: Ty<'tcx>,
    pub i64: Ty<'tcx>,
    pub i128: Ty<'tcx>,
    pub usize: Ty<'tcx>,
    pub u8: Ty<'tcx>,
    pub u16: Ty<'tcx>,
    pub u32: Ty<'tcx>,
    pub u64: Ty<'tcx>,
    pub u128: Ty<'tcx>,
    pub f16: Ty<'tcx>,
    pub f32: Ty<'tcx>,
    pub f64: Ty<'tcx>,
    pub f128: Ty<'tcx>,
    pub str_: Ty<'tcx>,
    pub never: Ty<'tcx>,
    pub self_param: Ty<'tcx>,

    /// Dummy type used for the `Self` of a `TraitRef` created for converting
    /// a trait object, and which gets removed in `ExistentialTraitRef`.
    /// This type must not appear anywhere in other converted types.
    /// `Infer(ty::FreshTy(0))` does the job.
    pub trait_object_dummy_self: Ty<'tcx>,

    /// Pre-interned `Infer(ty::TyVar(n))` for small values of `n`.
    pub ty_vars: Vec<Ty<'tcx>>,

    /// Pre-interned `Infer(ty::FreshTy(n))` for small values of `n`.
    pub fresh_tys: Vec<Ty<'tcx>>,

    /// Pre-interned `Infer(ty::FreshIntTy(n))` for small values of `n`.
    pub fresh_int_tys: Vec<Ty<'tcx>>,

    /// Pre-interned `Infer(ty::FreshFloatTy(n))` for small values of `n`.
    pub fresh_float_tys: Vec<Ty<'tcx>>,
}

pub struct CommonLifetimes<'tcx> {
    /// `ReStatic`
    pub re_static: Region<'tcx>,

    /// Erased region, used outside of type inference.
    pub re_erased: Region<'tcx>,

    /// Pre-interned `ReVar(ty::RegionVar(n))` for small values of `n`.
    pub re_vars: Vec<Region<'tcx>>,

    /// Pre-interned values of the form:
    /// `ReBound(DebruijnIndex(i), BoundRegion { var: v, kind: BrAnon })`
    /// for small values of `i` and `v`.
    pub re_late_bounds: Vec<Vec<Region<'tcx>>>,
}

pub struct CommonConsts<'tcx> {
    pub unit: Const<'tcx>,
    pub true_: Const<'tcx>,
    pub false_: Const<'tcx>,
}

impl<'tcx> CommonTypes<'tcx> {
    fn new(
        interners: &CtxtInterners<'tcx>,
        sess: &Session,
        untracked: &Untracked,
    ) -> CommonTypes<'tcx> {
        let mk = |ty| interners.intern_ty(ty, sess, untracked);

        let ty_vars =
            (0..NUM_PREINTERNED_TY_VARS).map(|n| mk(Infer(ty::TyVar(TyVid::from(n))))).collect();
        let fresh_tys: Vec<_> =
            (0..NUM_PREINTERNED_FRESH_TYS).map(|n| mk(Infer(ty::FreshTy(n)))).collect();
        let fresh_int_tys: Vec<_> =
            (0..NUM_PREINTERNED_FRESH_INT_TYS).map(|n| mk(Infer(ty::FreshIntTy(n)))).collect();
        let fresh_float_tys: Vec<_> =
            (0..NUM_PREINTERNED_FRESH_FLOAT_TYS).map(|n| mk(Infer(ty::FreshFloatTy(n)))).collect();

        CommonTypes {
            unit: mk(Tuple(List::empty())),
            bool: mk(Bool),
            char: mk(Char),
            never: mk(Never),
            isize: mk(Int(ty::IntTy::Isize)),
            i8: mk(Int(ty::IntTy::I8)),
            i16: mk(Int(ty::IntTy::I16)),
            i32: mk(Int(ty::IntTy::I32)),
            i64: mk(Int(ty::IntTy::I64)),
            i128: mk(Int(ty::IntTy::I128)),
            usize: mk(Uint(ty::UintTy::Usize)),
            u8: mk(Uint(ty::UintTy::U8)),
            u16: mk(Uint(ty::UintTy::U16)),
            u32: mk(Uint(ty::UintTy::U32)),
            u64: mk(Uint(ty::UintTy::U64)),
            u128: mk(Uint(ty::UintTy::U128)),
            f16: mk(Float(ty::FloatTy::F16)),
            f32: mk(Float(ty::FloatTy::F32)),
            f64: mk(Float(ty::FloatTy::F64)),
            f128: mk(Float(ty::FloatTy::F128)),
            str_: mk(Str),
            self_param: mk(ty::Param(ty::ParamTy { index: 0, name: kw::SelfUpper })),

            trait_object_dummy_self: fresh_tys[0],

            ty_vars,
            fresh_tys,
            fresh_int_tys,
            fresh_float_tys,
        }
    }
}

impl<'tcx> CommonLifetimes<'tcx> {
    fn new(interners: &CtxtInterners<'tcx>) -> CommonLifetimes<'tcx> {
        let mk = |r| {
            Region(Interned::new_unchecked(
                interners.region.intern(r, |r| InternedInSet(interners.arena.alloc(r))).0,
            ))
        };

        let re_vars =
            (0..NUM_PREINTERNED_RE_VARS).map(|n| mk(ty::ReVar(ty::RegionVid::from(n)))).collect();

        let re_late_bounds = (0..NUM_PREINTERNED_RE_LATE_BOUNDS_I)
            .map(|i| {
                (0..NUM_PREINTERNED_RE_LATE_BOUNDS_V)
                    .map(|v| {
                        mk(ty::ReBound(
                            ty::DebruijnIndex::from(i),
                            ty::BoundRegion { var: ty::BoundVar::from(v), kind: ty::BrAnon },
                        ))
                    })
                    .collect()
            })
            .collect();

        CommonLifetimes {
            re_static: mk(ty::ReStatic),
            re_erased: mk(ty::ReErased),
            re_vars,
            re_late_bounds,
        }
    }
}

impl<'tcx> CommonConsts<'tcx> {
    fn new(
        interners: &CtxtInterners<'tcx>,
        types: &CommonTypes<'tcx>,
        sess: &Session,
        untracked: &Untracked,
    ) -> CommonConsts<'tcx> {
        let mk_const = |c| {
            interners.intern_const(
                c, sess, // This is only used to create a stable hashing context.
                untracked,
            )
        };

        CommonConsts {
            unit: mk_const(ty::ConstData {
                kind: ty::ConstKind::Value(ty::ValTree::zst()),
                ty: types.unit,
            }),
            true_: mk_const(ty::ConstData {
                kind: ty::ConstKind::Value(ty::ValTree::Leaf(ty::ScalarInt::TRUE)),
                ty: types.bool,
            }),
            false_: mk_const(ty::ConstData {
                kind: ty::ConstKind::Value(ty::ValTree::Leaf(ty::ScalarInt::FALSE)),
                ty: types.bool,
            }),
        }
    }
}

/// This struct contains information regarding a free parameter region,
/// either a `ReEarlyParam` or `ReLateParam`.
#[derive(Debug)]
pub struct FreeRegionInfo {
    /// `LocalDefId` of the free region.
    pub def_id: LocalDefId,
    /// the bound region corresponding to free region.
    pub bound_region: ty::BoundRegionKind,
    /// checks if bound region is in Impl Item
    pub is_impl_item: bool,
}

/// This struct should only be created by `create_def`.
#[derive(Copy, Clone)]
pub struct TyCtxtFeed<'tcx, KEY: Copy> {
    pub tcx: TyCtxt<'tcx>,
    // Do not allow direct access, as downstream code must not mutate this field.
    key: KEY,
}

/// Never return a `Feed` from a query. Only queries that create a `DefId` are
/// allowed to feed queries for that `DefId`.
impl<KEY: Copy, CTX> !HashStable<CTX> for TyCtxtFeed<'_, KEY> {}

/// The same as `TyCtxtFeed`, but does not contain a `TyCtxt`.
/// Use this to pass around when you have a `TyCtxt` elsewhere.
/// Just an optimization to save space and not store hundreds of
/// `TyCtxtFeed` in the resolver.
#[derive(Copy, Clone)]
pub struct Feed<'tcx, KEY: Copy> {
    _tcx: PhantomData<TyCtxt<'tcx>>,
    // Do not allow direct access, as downstream code must not mutate this field.
    key: KEY,
}

/// Never return a `Feed` from a query. Only queries that create a `DefId` are
/// allowed to feed queries for that `DefId`.
impl<KEY: Copy, CTX> !HashStable<CTX> for Feed<'_, KEY> {}

impl<T: fmt::Debug + Copy> fmt::Debug for Feed<'_, T> {
    fn fmt(&self, f: &mut fmt::Formatter<'_>) -> fmt::Result {
        self.key.fmt(f)
    }
}

/// Some workarounds to use cases that cannot use `create_def`.
/// Do not add new ways to create `TyCtxtFeed` without consulting
/// with T-compiler and making an analysis about why your addition
/// does not cause incremental compilation issues.
impl<'tcx> TyCtxt<'tcx> {
    /// Can only be fed before queries are run, and is thus exempt from any
    /// incremental issues. Do not use except for the initial query feeding.
    pub fn feed_unit_query(self) -> TyCtxtFeed<'tcx, ()> {
        self.dep_graph.assert_ignored();
        TyCtxtFeed { tcx: self, key: () }
    }

    /// Only used in the resolver to register the `CRATE_DEF_ID` `DefId` and feed
    /// some queries for it. It will panic if used twice.
    pub fn create_local_crate_def_id(self, span: Span) -> TyCtxtFeed<'tcx, LocalDefId> {
        let key = self.untracked().source_span.push(span);
        assert_eq!(key, CRATE_DEF_ID);
        TyCtxtFeed { tcx: self, key }
    }

    /// In order to break cycles involving `AnonConst`, we need to set the expected type by side
    /// effect. However, we do not want this as a general capability, so this interface restricts
    /// to the only allowed case.
    pub fn feed_anon_const_type(self, key: LocalDefId, value: ty::EarlyBinder<Ty<'tcx>>) {
        debug_assert_eq!(self.def_kind(key), DefKind::AnonConst);
        TyCtxtFeed { tcx: self, key }.type_of(value)
    }
}

impl<'tcx, KEY: Copy> TyCtxtFeed<'tcx, KEY> {
    #[inline(always)]
    pub fn key(&self) -> KEY {
        self.key
    }

    #[inline(always)]
    pub fn downgrade(self) -> Feed<'tcx, KEY> {
        Feed { _tcx: PhantomData, key: self.key }
    }
}

impl<'tcx, KEY: Copy> Feed<'tcx, KEY> {
    #[inline(always)]
    pub fn key(&self) -> KEY {
        self.key
    }

    #[inline(always)]
    pub fn upgrade(self, tcx: TyCtxt<'tcx>) -> TyCtxtFeed<'tcx, KEY> {
        TyCtxtFeed { tcx, key: self.key }
    }
}

impl<'tcx> TyCtxtFeed<'tcx, LocalDefId> {
    #[inline(always)]
    pub fn def_id(&self) -> LocalDefId {
        self.key
    }

    // Caller must ensure that `self.key` ID is indeed an owner.
    pub fn feed_owner_id(&self) -> TyCtxtFeed<'tcx, hir::OwnerId> {
        TyCtxtFeed { tcx: self.tcx, key: hir::OwnerId { def_id: self.key } }
    }

    // Fills in all the important parts needed by HIR queries
    pub fn feed_hir(&self) {
        self.local_def_id_to_hir_id(HirId::make_owner(self.def_id()));

        let node = hir::OwnerNode::Synthetic;
        let bodies = Default::default();
        let attrs = hir::AttributeMap::EMPTY;

        let (opt_hash_including_bodies, _) = self.tcx.hash_owner_nodes(node, &bodies, &attrs.map);
        let node = node.into();
        self.opt_hir_owner_nodes(Some(self.tcx.arena.alloc(hir::OwnerNodes {
            opt_hash_including_bodies,
            nodes: IndexVec::from_elem_n(
                hir::ParentedNode { parent: hir::ItemLocalId::INVALID, node },
                1,
            ),
            bodies,
        })));
        self.feed_owner_id().hir_attrs(attrs);
    }
}

/// The central data structure of the compiler. It stores references
/// to the various **arenas** and also houses the results of the
/// various **compiler queries** that have been performed. See the
/// [rustc dev guide] for more details.
///
/// [rustc dev guide]: https://rustc-dev-guide.rust-lang.org/ty.html
///
/// An implementation detail: `TyCtxt` is a wrapper type for [GlobalCtxt],
/// which is the struct that actually holds all the data. `TyCtxt` derefs to
/// `GlobalCtxt`, and in practice `TyCtxt` is passed around everywhere, and all
/// operations are done via `TyCtxt`. A `TyCtxt` is obtained for a `GlobalCtxt`
/// by calling `enter` with a closure `f`. That function creates both the
/// `TyCtxt`, and an `ImplicitCtxt` around it that is put into TLS. Within `f`:
/// - The `ImplicitCtxt` is available implicitly via TLS.
/// - The `TyCtxt` is available explicitly via the `tcx` parameter, and also
///   implicitly within the `ImplicitCtxt`. Explicit access is preferred when
///   possible.
#[derive(Copy, Clone)]
#[rustc_diagnostic_item = "TyCtxt"]
#[rustc_pass_by_value]
pub struct TyCtxt<'tcx> {
    gcx: &'tcx GlobalCtxt<'tcx>,
}

// Explicitly implement `DynSync` and `DynSend` for `TyCtxt` to short circuit trait resolution.
#[cfg(parallel_compiler)]
unsafe impl DynSend for TyCtxt<'_> {}
#[cfg(parallel_compiler)]
unsafe impl DynSync for TyCtxt<'_> {}
fn _assert_tcx_fields() {
    sync::assert_dyn_sync::<&'_ GlobalCtxt<'_>>();
    sync::assert_dyn_send::<&'_ GlobalCtxt<'_>>();
}

impl<'tcx> Deref for TyCtxt<'tcx> {
    type Target = &'tcx GlobalCtxt<'tcx>;
    #[inline(always)]
    fn deref(&self) -> &Self::Target {
        &self.gcx
    }
}

/// See [TyCtxt] for details about this type.
pub struct GlobalCtxt<'tcx> {
    pub arena: &'tcx WorkerLocal<Arena<'tcx>>,
    pub hir_arena: &'tcx WorkerLocal<hir::Arena<'tcx>>,

    interners: CtxtInterners<'tcx>,

    pub sess: &'tcx Session,
    crate_types: Vec<CrateType>,
    /// The `stable_crate_id` is constructed out of the crate name and all the
    /// `-C metadata` arguments passed to the compiler. Its value forms a unique
    /// global identifier for the crate. It is used to allow multiple crates
    /// with the same name to coexist. See the
    /// `rustc_symbol_mangling` crate for more information.
    stable_crate_id: StableCrateId,

    pub dep_graph: DepGraph,

    pub prof: SelfProfilerRef,

    /// Common types, pre-interned for your convenience.
    pub types: CommonTypes<'tcx>,

    /// Common lifetimes, pre-interned for your convenience.
    pub lifetimes: CommonLifetimes<'tcx>,

    /// Common consts, pre-interned for your convenience.
    pub consts: CommonConsts<'tcx>,

    /// Hooks to be able to register functions in other crates that can then still
    /// be called from rustc_middle.
    pub(crate) hooks: crate::hooks::Providers,

    untracked: Untracked,

    pub query_system: QuerySystem<'tcx>,
    pub(crate) query_kinds: &'tcx [DepKindStruct<'tcx>],

    // Internal caches for metadata decoding. No need to track deps on this.
    pub ty_rcache: Lock<FxHashMap<ty::CReaderCacheKey, Ty<'tcx>>>,
    pub pred_rcache: Lock<FxHashMap<ty::CReaderCacheKey, Predicate<'tcx>>>,

    /// Caches the results of trait selection. This cache is used
    /// for things that do not have to do with the parameters in scope.
    pub selection_cache: traits::SelectionCache<'tcx>,

    /// Caches the results of trait evaluation. This cache is used
    /// for things that do not have to do with the parameters in scope.
    /// Merge this with `selection_cache`?
    pub evaluation_cache: traits::EvaluationCache<'tcx>,

    /// Caches the results of goal evaluation in the new solver.
    pub new_solver_evaluation_cache: solve::EvaluationCache<'tcx>,
    pub new_solver_coherence_evaluation_cache: solve::EvaluationCache<'tcx>,

    pub canonical_param_env_cache: CanonicalParamEnvCache<'tcx>,

    /// Data layout specification for the current target.
    pub data_layout: TargetDataLayout,

    /// Stores memory for globals (statics/consts).
    pub(crate) alloc_map: Lock<interpret::AllocMap<'tcx>>,

    current_gcx: CurrentGcx,
}

impl<'tcx> GlobalCtxt<'tcx> {
    /// Installs `self` in a `TyCtxt` and `ImplicitCtxt` for the duration of
    /// `f`.
    pub fn enter<F, R>(&'tcx self, f: F) -> R
    where
        F: FnOnce(TyCtxt<'tcx>) -> R,
    {
        let icx = tls::ImplicitCtxt::new(self);

        // Reset `current_gcx` to `None` when we exit.
        let _on_drop = defer(move || {
            *self.current_gcx.value.write() = None;
        });

        // Set this `GlobalCtxt` as the current one.
        {
            let mut guard = self.current_gcx.value.write();
            assert!(guard.is_none(), "no `GlobalCtxt` is currently set");
            *guard = Some(self as *const _ as *const ());
        }

        tls::enter_context(&icx, || f(icx.tcx))
    }

    pub fn finish(&self) -> FileEncodeResult {
        self.dep_graph.finish_encoding()
    }
}

/// This is used to get a reference to a `GlobalCtxt` if one is available.
///
/// This is needed to allow the deadlock handler access to `GlobalCtxt` to look for query cycles.
/// It cannot use the `TLV` global because that's only guaranteed to be defined on the thread
/// creating the `GlobalCtxt`. Other threads have access to the `TLV` only inside Rayon jobs, but
/// the deadlock handler is not called inside such a job.
#[derive(Clone)]
pub struct CurrentGcx {
    /// This stores a pointer to a `GlobalCtxt`. This is set to `Some` inside `GlobalCtxt::enter`
    /// and reset to `None` when that function returns or unwinds.
    value: Lrc<RwLock<Option<*const ()>>>,
}

#[cfg(parallel_compiler)]
unsafe impl DynSend for CurrentGcx {}
#[cfg(parallel_compiler)]
unsafe impl DynSync for CurrentGcx {}

impl CurrentGcx {
    pub fn new() -> Self {
        Self { value: Lrc::new(RwLock::new(None)) }
    }

    pub fn access<R>(&self, f: impl for<'tcx> FnOnce(&'tcx GlobalCtxt<'tcx>) -> R) -> R {
        let read_guard = self.value.read();
        let gcx: *const GlobalCtxt<'_> = read_guard.unwrap() as *const _;
        // SAFETY: We hold the read lock for the `GlobalCtxt` pointer. That prevents
        // `GlobalCtxt::enter` from returning as it would first acquire the write lock.
        // This ensures the `GlobalCtxt` is live during `f`.
        f(unsafe { &*gcx })
    }
}

impl<'tcx> TyCtxt<'tcx> {
    pub fn has_typeck_results(self, def_id: LocalDefId) -> bool {
        // Closures' typeck results come from their outermost function,
        // as they are part of the same "inference environment".
        let typeck_root_def_id = self.typeck_root_def_id(def_id.to_def_id());
        if typeck_root_def_id != def_id.to_def_id() {
            return self.has_typeck_results(typeck_root_def_id.expect_local());
        }

        self.hir_node_by_def_id(def_id).body_id().is_some()
    }

    /// Expects a body and returns its codegen attributes.
    ///
    /// Unlike `codegen_fn_attrs`, this returns `CodegenFnAttrs::EMPTY` for
    /// constants.
    pub fn body_codegen_attrs(self, def_id: DefId) -> &'tcx CodegenFnAttrs {
        let def_kind = self.def_kind(def_id);
        if def_kind.has_codegen_attrs() {
            self.codegen_fn_attrs(def_id)
        } else if matches!(
            def_kind,
            DefKind::AnonConst | DefKind::AssocConst | DefKind::Const | DefKind::InlineConst
        ) {
            CodegenFnAttrs::EMPTY
        } else {
            bug!(
                "body_codegen_fn_attrs called on unexpected definition: {:?} {:?}",
                def_id,
                def_kind
            )
        }
    }

    pub fn alloc_steal_thir(self, thir: Thir<'tcx>) -> &'tcx Steal<Thir<'tcx>> {
        self.arena.alloc(Steal::new(thir))
    }

    pub fn alloc_steal_mir(self, mir: Body<'tcx>) -> &'tcx Steal<Body<'tcx>> {
        self.arena.alloc(Steal::new(mir))
    }

    pub fn alloc_steal_promoted(
        self,
        promoted: IndexVec<Promoted, Body<'tcx>>,
    ) -> &'tcx Steal<IndexVec<Promoted, Body<'tcx>>> {
        self.arena.alloc(Steal::new(promoted))
    }

    pub fn mk_adt_def(
        self,
        did: DefId,
        kind: AdtKind,
        variants: IndexVec<VariantIdx, ty::VariantDef>,
        repr: ReprOptions,
        is_anonymous: bool,
    ) -> ty::AdtDef<'tcx> {
        self.mk_adt_def_from_data(ty::AdtDefData::new(
            self,
            did,
            kind,
            variants,
            repr,
            is_anonymous,
        ))
    }

    /// Allocates a read-only byte or string literal for `mir::interpret`.
    pub fn allocate_bytes(self, bytes: &[u8]) -> interpret::AllocId {
        // Create an allocation that just contains these bytes.
        let alloc = interpret::Allocation::from_bytes_byte_aligned_immutable(bytes);
        let alloc = self.mk_const_alloc(alloc);
        self.reserve_and_set_memory_alloc(alloc)
    }

    /// Returns a range of the start/end indices specified with the
    /// `rustc_layout_scalar_valid_range` attribute.
    // FIXME(eddyb) this is an awkward spot for this method, maybe move it?
    pub fn layout_scalar_valid_range(self, def_id: DefId) -> (Bound<u128>, Bound<u128>) {
        let get = |name| {
            let Some(attr) = self.get_attr(def_id, name) else {
                return Bound::Unbounded;
            };
            debug!("layout_scalar_valid_range: attr={:?}", attr);
            if let Some(
                &[
                    ast::NestedMetaItem::Lit(ast::MetaItemLit {
                        kind: ast::LitKind::Int(a, _),
                        ..
                    }),
                ],
            ) = attr.meta_item_list().as_deref()
            {
                Bound::Included(a.get())
            } else {
                self.dcx().span_delayed_bug(
                    attr.span,
                    "invalid rustc_layout_scalar_valid_range attribute",
                );
                Bound::Unbounded
            }
        };
        (
            get(sym::rustc_layout_scalar_valid_range_start),
            get(sym::rustc_layout_scalar_valid_range_end),
        )
    }

    pub fn lift<T: Lift<TyCtxt<'tcx>>>(self, value: T) -> Option<T::Lifted> {
        value.lift_to_tcx(self)
    }

    /// Creates a type context. To use the context call `fn enter` which
    /// provides a `TyCtxt`.
    ///
    /// By only providing the `TyCtxt` inside of the closure we enforce that the type
    /// context and any interned alue (types, args, etc.) can only be used while `ty::tls`
    /// has a valid reference to the context, to allow formatting values that need it.
    pub fn create_global_ctxt(
        s: &'tcx Session,
        crate_types: Vec<CrateType>,
        stable_crate_id: StableCrateId,
        arena: &'tcx WorkerLocal<Arena<'tcx>>,
        hir_arena: &'tcx WorkerLocal<hir::Arena<'tcx>>,
        untracked: Untracked,
        dep_graph: DepGraph,
        query_kinds: &'tcx [DepKindStruct<'tcx>],
        query_system: QuerySystem<'tcx>,
        hooks: crate::hooks::Providers,
        current_gcx: CurrentGcx,
    ) -> GlobalCtxt<'tcx> {
        let data_layout = s.target.parse_data_layout().unwrap_or_else(|err| {
            s.dcx().emit_fatal(err);
        });
        let interners = CtxtInterners::new(arena);
        let common_types = CommonTypes::new(&interners, s, &untracked);
        let common_lifetimes = CommonLifetimes::new(&interners);
        let common_consts = CommonConsts::new(&interners, &common_types, s, &untracked);

        GlobalCtxt {
            sess: s,
            crate_types,
            stable_crate_id,
            arena,
            hir_arena,
            interners,
            dep_graph,
            hooks,
            prof: s.prof.clone(),
            types: common_types,
            lifetimes: common_lifetimes,
            consts: common_consts,
            untracked,
            query_system,
            query_kinds,
            ty_rcache: Default::default(),
            pred_rcache: Default::default(),
            selection_cache: Default::default(),
            evaluation_cache: Default::default(),
            new_solver_evaluation_cache: Default::default(),
            new_solver_coherence_evaluation_cache: Default::default(),
            canonical_param_env_cache: Default::default(),
            data_layout,
            alloc_map: Lock::new(interpret::AllocMap::new()),
            current_gcx,
        }
    }

    pub fn consider_optimizing<T: Fn() -> String>(self, msg: T) -> bool {
        self.sess.consider_optimizing(|| self.crate_name(LOCAL_CRATE), msg)
    }

    /// Obtain all lang items of this crate and all dependencies (recursively)
    pub fn lang_items(self) -> &'tcx rustc_hir::lang_items::LanguageItems {
        self.get_lang_items(())
    }

    /// Gets a `Ty` representing the [`LangItem::OrderingEnum`]
    #[track_caller]
    pub fn ty_ordering_enum(self, span: Option<Span>) -> Ty<'tcx> {
        let ordering_enum = self.require_lang_item(hir::LangItem::OrderingEnum, span);
        self.type_of(ordering_enum).no_bound_vars().unwrap()
    }

    /// Obtain the given diagnostic item's `DefId`. Use `is_diagnostic_item` if you just want to
    /// compare against another `DefId`, since `is_diagnostic_item` is cheaper.
    pub fn get_diagnostic_item(self, name: Symbol) -> Option<DefId> {
        self.all_diagnostic_items(()).name_to_id.get(&name).copied()
    }

    /// Obtain the diagnostic item's name
    pub fn get_diagnostic_name(self, id: DefId) -> Option<Symbol> {
        self.diagnostic_items(id.krate).id_to_name.get(&id).copied()
    }

    /// Check whether the diagnostic item with the given `name` has the given `DefId`.
    pub fn is_diagnostic_item(self, name: Symbol, did: DefId) -> bool {
        self.diagnostic_items(did.krate).name_to_id.get(&name) == Some(&did)
    }

    pub fn is_coroutine(self, def_id: DefId) -> bool {
        self.coroutine_kind(def_id).is_some()
    }

    /// Returns the movability of the coroutine of `def_id`, or panics
    /// if given a `def_id` that is not a coroutine.
    pub fn coroutine_movability(self, def_id: DefId) -> hir::Movability {
        self.coroutine_kind(def_id).expect("expected a coroutine").movability()
    }

    /// Returns `true` if the node pointed to by `def_id` is a coroutine for an async construct.
    pub fn coroutine_is_async(self, def_id: DefId) -> bool {
        matches!(
            self.coroutine_kind(def_id),
            Some(hir::CoroutineKind::Desugared(hir::CoroutineDesugaring::Async, _))
        )
    }

    /// Returns `true` if the node pointed to by `def_id` is a general coroutine that implements `Coroutine`.
    /// This means it is neither an `async` or `gen` construct.
    pub fn is_general_coroutine(self, def_id: DefId) -> bool {
        matches!(self.coroutine_kind(def_id), Some(hir::CoroutineKind::Coroutine(_)))
    }

    /// Returns `true` if the node pointed to by `def_id` is a coroutine for a `gen` construct.
    pub fn coroutine_is_gen(self, def_id: DefId) -> bool {
        matches!(
            self.coroutine_kind(def_id),
            Some(hir::CoroutineKind::Desugared(hir::CoroutineDesugaring::Gen, _))
        )
    }

    /// Returns `true` if the node pointed to by `def_id` is a coroutine for a `async gen` construct.
    pub fn coroutine_is_async_gen(self, def_id: DefId) -> bool {
        matches!(
            self.coroutine_kind(def_id),
            Some(hir::CoroutineKind::Desugared(hir::CoroutineDesugaring::AsyncGen, _))
        )
    }

    pub fn stability(self) -> &'tcx stability::Index {
        self.stability_index(())
    }

    pub fn features(self) -> &'tcx rustc_feature::Features {
        self.features_query(())
    }

    pub fn def_key(self, id: impl IntoQueryParam<DefId>) -> rustc_hir::definitions::DefKey {
        let id = id.into_query_param();
        // Accessing the DefKey is ok, since it is part of DefPathHash.
        if let Some(id) = id.as_local() {
            self.definitions_untracked().def_key(id)
        } else {
            self.cstore_untracked().def_key(id)
        }
    }

    /// Converts a `DefId` into its fully expanded `DefPath` (every
    /// `DefId` is really just an interned `DefPath`).
    ///
    /// Note that if `id` is not local to this crate, the result will
    ///  be a non-local `DefPath`.
    pub fn def_path(self, id: DefId) -> rustc_hir::definitions::DefPath {
        // Accessing the DefPath is ok, since it is part of DefPathHash.
        if let Some(id) = id.as_local() {
            self.definitions_untracked().def_path(id)
        } else {
            self.cstore_untracked().def_path(id)
        }
    }

    #[inline]
    pub fn def_path_hash(self, def_id: DefId) -> rustc_hir::definitions::DefPathHash {
        // Accessing the DefPathHash is ok, it is incr. comp. stable.
        if let Some(def_id) = def_id.as_local() {
            self.definitions_untracked().def_path_hash(def_id)
        } else {
            self.cstore_untracked().def_path_hash(def_id)
        }
    }

    #[inline]
    pub fn crate_types(self) -> &'tcx [CrateType] {
        &self.crate_types
    }

    pub fn metadata_kind(self) -> MetadataKind {
        self.crate_types()
            .iter()
            .map(|ty| match *ty {
                CrateType::Executable | CrateType::Staticlib | CrateType::Cdylib => {
                    MetadataKind::None
                }
                CrateType::Rlib => MetadataKind::Uncompressed,
                CrateType::Dylib | CrateType::ProcMacro => MetadataKind::Compressed,
            })
            .max()
            .unwrap_or(MetadataKind::None)
    }

    pub fn needs_metadata(self) -> bool {
        self.metadata_kind() != MetadataKind::None
    }

    pub fn needs_crate_hash(self) -> bool {
        // Why is the crate hash needed for these configurations?
        // - debug_assertions: for the "fingerprint the result" check in
        //   `rustc_query_system::query::plumbing::execute_job`.
        // - incremental: for query lookups.
        // - needs_metadata: for putting into crate metadata.
        // - instrument_coverage: for putting into coverage data (see
        //   `hash_mir_source`).
        cfg!(debug_assertions)
            || self.sess.opts.incremental.is_some()
            || self.needs_metadata()
            || self.sess.instrument_coverage()
    }

    #[inline]
    pub fn stable_crate_id(self, crate_num: CrateNum) -> StableCrateId {
        if crate_num == LOCAL_CRATE {
            self.stable_crate_id
        } else {
            self.cstore_untracked().stable_crate_id(crate_num)
        }
    }

    /// Maps a StableCrateId to the corresponding CrateNum. This method assumes
    /// that the crate in question has already been loaded by the CrateStore.
    #[inline]
    pub fn stable_crate_id_to_crate_num(self, stable_crate_id: StableCrateId) -> CrateNum {
        if stable_crate_id == self.stable_crate_id(LOCAL_CRATE) {
            LOCAL_CRATE
        } else {
            *self
                .untracked()
                .stable_crate_ids
                .read()
                .get(&stable_crate_id)
                .unwrap_or_else(|| bug!("uninterned StableCrateId: {stable_crate_id:?}"))
        }
    }

    /// Converts a `DefPathHash` to its corresponding `DefId` in the current compilation
    /// session, if it still exists. This is used during incremental compilation to
    /// turn a deserialized `DefPathHash` into its current `DefId`.
    pub fn def_path_hash_to_def_id(
        self,
        hash: DefPathHash,
        err_msg: &dyn std::fmt::Debug,
    ) -> DefId {
        debug!("def_path_hash_to_def_id({:?})", hash);

        let stable_crate_id = hash.stable_crate_id();

        // If this is a DefPathHash from the local crate, we can look up the
        // DefId in the tcx's `Definitions`.
        if stable_crate_id == self.stable_crate_id(LOCAL_CRATE) {
            self.untracked
                .definitions
                .read()
                .local_def_path_hash_to_def_id(hash, err_msg)
                .to_def_id()
        } else {
            self.def_path_hash_to_def_id_extern(hash, stable_crate_id)
        }
    }

    pub fn def_path_debug_str(self, def_id: DefId) -> String {
        // We are explicitly not going through queries here in order to get
        // crate name and stable crate id since this code is called from debug!()
        // statements within the query system and we'd run into endless
        // recursion otherwise.
        let (crate_name, stable_crate_id) = if def_id.is_local() {
            (self.crate_name(LOCAL_CRATE), self.stable_crate_id(LOCAL_CRATE))
        } else {
            let cstore = &*self.cstore_untracked();
            (cstore.crate_name(def_id.krate), cstore.stable_crate_id(def_id.krate))
        };

        format!(
            "{}[{:04x}]{}",
            crate_name,
            // Don't print the whole stable crate id. That's just
            // annoying in debug output.
            stable_crate_id.as_u64() >> (8 * 6),
            self.def_path(def_id).to_string_no_crate_verbose()
        )
    }

    pub fn dcx(self) -> &'tcx DiagCtxt {
        self.sess.dcx()
    }
}

impl<'tcx> TyCtxtAt<'tcx> {
    /// Create a new definition within the incr. comp. engine.
    pub fn create_def(
        self,
        parent: LocalDefId,
        name: Symbol,
        def_kind: DefKind,
    ) -> TyCtxtFeed<'tcx, LocalDefId> {
        let feed = self.tcx.create_def(parent, name, def_kind);

        feed.def_span(self.span);
        feed
    }
}

impl<'tcx> TyCtxt<'tcx> {
    /// `tcx`-dependent operations performed for every created definition.
    pub fn create_def(
        self,
        parent: LocalDefId,
        name: Symbol,
        def_kind: DefKind,
    ) -> TyCtxtFeed<'tcx, LocalDefId> {
        let data = def_kind.def_path_data(name);
        // The following call has the side effect of modifying the tables inside `definitions`.
        // These very tables are relied on by the incr. comp. engine to decode DepNodes and to
        // decode the on-disk cache.
        //
        // Any LocalDefId which is used within queries, either as key or result, either:
        // - has been created before the construction of the TyCtxt;
        // - has been created by this call to `create_def`.
        // As a consequence, this LocalDefId is always re-created before it is needed by the incr.
        // comp. engine itself.
        //
        // This call also writes to the value of `source_span` and `expn_that_defined` queries.
        // This is fine because:
        // - those queries are `eval_always` so we won't miss their result changing;
        // - this write will have happened before these queries are called.
        let def_id = self.untracked.definitions.write().create_def(parent, data);

        // This function modifies `self.definitions` using a side-effect.
        // We need to ensure that these side effects are re-run by the incr. comp. engine.
        // Depending on the forever-red node will tell the graph that the calling query
        // needs to be re-evaluated.
        self.dep_graph.read_index(DepNodeIndex::FOREVER_RED_NODE);

        let feed = TyCtxtFeed { tcx: self, key: def_id };
        feed.def_kind(def_kind);
        // Unique types created for closures participate in type privacy checking.
        // They have visibilities inherited from the module they are defined in.
        // Visibilities for opaque types are meaningless, but still provided
        // so that all items have visibilities.
        if matches!(def_kind, DefKind::Closure | DefKind::OpaqueTy) {
            let parent_mod = self.parent_module_from_def_id(def_id).to_def_id();
            feed.visibility(ty::Visibility::Restricted(parent_mod));
        }

        feed
    }

    pub fn create_crate_num(
        self,
        stable_crate_id: StableCrateId,
    ) -> Result<TyCtxtFeed<'tcx, CrateNum>, CrateNum> {
        if let Some(&existing) = self.untracked().stable_crate_ids.read().get(&stable_crate_id) {
            return Err(existing);
        }

        let num = CrateNum::new(self.untracked().stable_crate_ids.read().len());
        self.untracked().stable_crate_ids.write().insert(stable_crate_id, num);
        Ok(TyCtxtFeed { key: num, tcx: self })
    }

    pub fn iter_local_def_id(self) -> impl Iterator<Item = LocalDefId> + 'tcx {
        // Create a dependency to the red node to be sure we re-execute this when the amount of
        // definitions change.
        self.dep_graph.read_index(DepNodeIndex::FOREVER_RED_NODE);

        let definitions = &self.untracked.definitions;
        std::iter::from_coroutine(
            #[coroutine]
            || {
                let mut i = 0;

                // Recompute the number of definitions each time, because our caller may be creating
                // new ones.
                while i < { definitions.read().num_definitions() } {
                    let local_def_index = rustc_span::def_id::DefIndex::from_usize(i);
                    yield LocalDefId { local_def_index };
                    i += 1;
                }

                // Freeze definitions once we finish iterating on them, to prevent adding new ones.
                definitions.freeze();
            },
        )
    }

    pub fn def_path_table(self) -> &'tcx rustc_hir::definitions::DefPathTable {
        // Create a dependency to the crate to be sure we re-execute this when the amount of
        // definitions change.
        self.dep_graph.read_index(DepNodeIndex::FOREVER_RED_NODE);

        // Freeze definitions once we start iterating on them, to prevent adding new ones
        // while iterating. If some query needs to add definitions, it should be `ensure`d above.
        self.untracked.definitions.freeze().def_path_table()
    }

    pub fn def_path_hash_to_def_index_map(
        self,
    ) -> &'tcx rustc_hir::def_path_hash_map::DefPathHashMap {
        // Create a dependency to the crate to be sure we re-execute this when the amount of
        // definitions change.
        self.ensure().hir_crate(());
        // Freeze definitions once we start iterating on them, to prevent adding new ones
        // while iterating. If some query needs to add definitions, it should be `ensure`d above.
        self.untracked.definitions.freeze().def_path_hash_to_def_index_map()
    }

    /// Note that this is *untracked* and should only be used within the query
    /// system if the result is otherwise tracked through queries
    #[inline]
    pub fn cstore_untracked(self) -> FreezeReadGuard<'tcx, CrateStoreDyn> {
        FreezeReadGuard::map(self.untracked.cstore.read(), |c| &**c)
    }

    /// Give out access to the untracked data without any sanity checks.
    pub fn untracked(self) -> &'tcx Untracked {
        &self.untracked
    }
    /// Note that this is *untracked* and should only be used within the query
    /// system if the result is otherwise tracked through queries
    #[inline]
    pub fn definitions_untracked(self) -> FreezeReadGuard<'tcx, Definitions> {
        self.untracked.definitions.read()
    }

    /// Note that this is *untracked* and should only be used within the query
    /// system if the result is otherwise tracked through queries
    #[inline]
    pub fn source_span_untracked(self, def_id: LocalDefId) -> Span {
        self.untracked.source_span.get(def_id).unwrap_or(DUMMY_SP)
    }

    #[inline(always)]
    pub fn with_stable_hashing_context<R>(
        self,
        f: impl FnOnce(StableHashingContext<'_>) -> R,
    ) -> R {
        f(StableHashingContext::new(self.sess, &self.untracked))
    }

    pub fn serialize_query_result_cache(self, encoder: FileEncoder) -> FileEncodeResult {
        self.query_system.on_disk_cache.as_ref().map_or(Ok(0), |c| c.serialize(self, encoder))
    }

    #[inline]
    pub fn local_crate_exports_generics(self) -> bool {
        debug_assert!(self.sess.opts.share_generics());

        self.crate_types().iter().any(|crate_type| {
            match crate_type {
                CrateType::Executable
                | CrateType::Staticlib
                | CrateType::ProcMacro
                | CrateType::Cdylib => false,

                // FIXME rust-lang/rust#64319, rust-lang/rust#64872:
                // We want to block export of generics from dylibs,
                // but we must fix rust-lang/rust#65890 before we can
                // do that robustly.
                CrateType::Dylib => true,

                CrateType::Rlib => true,
            }
        })
    }

    /// Returns the `DefId` and the `BoundRegionKind` corresponding to the given region.
    pub fn is_suitable_region(self, mut region: Region<'tcx>) -> Option<FreeRegionInfo> {
        let (suitable_region_binding_scope, bound_region) = loop {
            let def_id = match region.kind() {
                ty::ReLateParam(fr) => fr.bound_region.get_id()?.as_local()?,
                ty::ReEarlyParam(ebr) => ebr.def_id.as_local()?,
                _ => return None, // not a free region
            };
            let scope = self.local_parent(def_id);
            if self.def_kind(scope) == DefKind::OpaqueTy {
                // Lifetime params of opaque types are synthetic and thus irrelevant to
                // diagnostics. Map them back to their origin!
                region = self.map_opaque_lifetime_to_parent_lifetime(def_id);
                continue;
            }
            break (scope, ty::BrNamed(def_id.into(), self.item_name(def_id.into())));
        };

        let is_impl_item = match self.hir_node_by_def_id(suitable_region_binding_scope) {
            Node::Item(..) | Node::TraitItem(..) => false,
            Node::ImplItem(..) => self.is_bound_region_in_impl_item(suitable_region_binding_scope),
            _ => false,
        };

        Some(FreeRegionInfo { def_id: suitable_region_binding_scope, bound_region, is_impl_item })
    }

    /// Given a `DefId` for an `fn`, return all the `dyn` and `impl` traits in its return type.
    pub fn return_type_impl_or_dyn_traits(
        self,
        scope_def_id: LocalDefId,
    ) -> Vec<&'tcx hir::Ty<'tcx>> {
        let hir_id = self.local_def_id_to_hir_id(scope_def_id);
        let Some(hir::FnDecl { output: hir::FnRetTy::Return(hir_output), .. }) =
            self.hir().fn_decl_by_hir_id(hir_id)
        else {
            return vec![];
        };

        let mut v = TraitObjectVisitor(vec![], self.hir());
        v.visit_ty(hir_output);
        v.0
    }

    /// Given a `DefId` for an `fn`, return all the `dyn` and `impl` traits in
    /// its return type, and the associated alias span when type alias is used,
    /// along with a span for lifetime suggestion (if there are existing generics).
    pub fn return_type_impl_or_dyn_traits_with_type_alias(
        self,
        scope_def_id: LocalDefId,
    ) -> Option<(Vec<&'tcx hir::Ty<'tcx>>, Span, Option<Span>)> {
        let hir_id = self.local_def_id_to_hir_id(scope_def_id);
        let mut v = TraitObjectVisitor(vec![], self.hir());
        // when the return type is a type alias
        if let Some(hir::FnDecl { output: hir::FnRetTy::Return(hir_output), .. }) = self.hir().fn_decl_by_hir_id(hir_id)
            && let hir::TyKind::Path(hir::QPath::Resolved(
                None,
                hir::Path { res: hir::def::Res::Def(DefKind::TyAlias, def_id), .. }, )) = hir_output.kind
            && let Some(local_id) = def_id.as_local()
            && let Some(alias_ty) = self.hir_node_by_def_id(local_id).alias_ty() // it is type alias
            && let Some(alias_generics) = self.hir_node_by_def_id(local_id).generics()
        {
            v.visit_ty(alias_ty);
            if !v.0.is_empty() {
                return Some((
                    v.0,
                    alias_generics.span,
                    alias_generics.span_for_lifetime_suggestion(),
                ));
            }
        }
        return None;
    }

    /// Checks if the bound region is in Impl Item.
    pub fn is_bound_region_in_impl_item(self, suitable_region_binding_scope: LocalDefId) -> bool {
        let container_id = self.parent(suitable_region_binding_scope.to_def_id());
        if self.impl_trait_ref(container_id).is_some() {
            // For now, we do not try to target impls of traits. This is
            // because this message is going to suggest that the user
            // change the fn signature, but they may not be free to do so,
            // since the signature must match the trait.
            //
            // FIXME(#42706) -- in some cases, we could do better here.
            return true;
        }
        false
    }

    /// Determines whether identifiers in the assembly have strict naming rules.
    /// Currently, only NVPTX* targets need it.
    pub fn has_strict_asm_symbol_naming(self) -> bool {
        self.sess.target.arch.contains("nvptx")
    }

    /// Returns `&'static core::panic::Location<'static>`.
    pub fn caller_location_ty(self) -> Ty<'tcx> {
        Ty::new_imm_ref(
            self,
            self.lifetimes.re_static,
            self.type_of(self.require_lang_item(LangItem::PanicLocation, None))
                .instantiate(self, self.mk_args(&[self.lifetimes.re_static.into()])),
        )
    }

    /// Returns a displayable description and article for the given `def_id` (e.g. `("a", "struct")`).
    pub fn article_and_description(self, def_id: DefId) -> (&'static str, &'static str) {
        let kind = self.def_kind(def_id);
        (self.def_kind_descr_article(kind, def_id), self.def_kind_descr(kind, def_id))
    }

    pub fn type_length_limit(self) -> Limit {
        self.limits(()).type_length_limit
    }

    pub fn recursion_limit(self) -> Limit {
        self.limits(()).recursion_limit
    }

    pub fn move_size_limit(self) -> Limit {
        self.limits(()).move_size_limit
    }

    pub fn all_traits(self) -> impl Iterator<Item = DefId> + 'tcx {
        iter::once(LOCAL_CRATE)
            .chain(self.crates(()).iter().copied())
            .flat_map(move |cnum| self.traits(cnum).iter().copied())
    }

    #[inline]
    pub fn local_visibility(self, def_id: LocalDefId) -> Visibility {
        self.visibility(def_id).expect_local()
    }

    /// Returns the origin of the opaque type `def_id`.
    #[instrument(skip(self), level = "trace", ret)]
    pub fn opaque_type_origin(self, def_id: LocalDefId) -> hir::OpaqueTyOrigin {
        self.hir().expect_item(def_id).expect_opaque_ty().origin
    }
}

macro_rules! nop_lift {
    ($set:ident; $ty:ty => $lifted:ty) => {
        impl<'a, 'tcx> Lift<TyCtxt<'tcx>> for $ty {
            type Lifted = $lifted;
            fn lift_to_tcx(self, tcx: TyCtxt<'tcx>) -> Option<Self::Lifted> {
                // Assert that the set has the right type.
                // Given an argument that has an interned type, the return type has the type of
                // the corresponding interner set. This won't actually return anything, we're
                // just doing this to compute said type!
                fn _intern_set_ty_from_interned_ty<'tcx, Inner>(
                    _x: Interned<'tcx, Inner>,
                ) -> InternedSet<'tcx, Inner> {
                    unreachable!()
                }
                fn _type_eq<T>(_x: &T, _y: &T) {}
                fn _test<'tcx>(x: $lifted, tcx: TyCtxt<'tcx>) {
                    // If `x` is a newtype around an `Interned<T>`, then `interner` is an
                    // interner of appropriate type. (Ideally we'd also check that `x` is a
                    // newtype with just that one field. Not sure how to do that.)
                    let interner = _intern_set_ty_from_interned_ty(x.0);
                    // Now check that this is the same type as `interners.$set`.
                    _type_eq(&interner, &tcx.interners.$set);
                }

                tcx.interners
                    .$set
                    .contains_pointer_to(&InternedInSet(&*self.0.0))
                    // SAFETY: `self` is interned and therefore valid
                    // for the entire lifetime of the `TyCtxt`.
                    .then(|| unsafe { mem::transmute(self) })
            }
        }
    };
}

macro_rules! nop_list_lift {
    ($set:ident; $ty:ty => $lifted:ty) => {
        impl<'a, 'tcx> Lift<TyCtxt<'tcx>> for &'a List<$ty> {
            type Lifted = &'tcx List<$lifted>;
            fn lift_to_tcx(self, tcx: TyCtxt<'tcx>) -> Option<Self::Lifted> {
                // Assert that the set has the right type.
                if false {
                    let _x: &InternedSet<'tcx, List<$lifted>> = &tcx.interners.$set;
                }

                if self.is_empty() {
                    return Some(List::empty());
                }
                tcx.interners
                    .$set
                    .contains_pointer_to(&InternedInSet(self))
                    .then(|| unsafe { mem::transmute(self) })
            }
        }
    };
}

nop_lift! {type_; Ty<'a> => Ty<'tcx>}
nop_lift! {region; Region<'a> => Region<'tcx>}
nop_lift! {const_; Const<'a> => Const<'tcx>}
nop_lift! {pat; Pattern<'a> => Pattern<'tcx>}
nop_lift! {const_allocation; ConstAllocation<'a> => ConstAllocation<'tcx>}
nop_lift! {predicate; Predicate<'a> => Predicate<'tcx>}
nop_lift! {predicate; Clause<'a> => Clause<'tcx>}
nop_lift! {layout; Layout<'a> => Layout<'tcx>}

nop_list_lift! {type_lists; Ty<'a> => Ty<'tcx>}
nop_list_lift! {poly_existential_predicates; PolyExistentialPredicate<'a> => PolyExistentialPredicate<'tcx>}
nop_list_lift! {bound_variable_kinds; ty::BoundVariableKind => ty::BoundVariableKind}

// This is the impl for `&'a GenericArgs<'a>`.
nop_list_lift! {args; GenericArg<'a> => GenericArg<'tcx>}

macro_rules! nop_slice_lift {
    ($ty:ty => $lifted:ty) => {
        impl<'a, 'tcx> Lift<TyCtxt<'tcx>> for &'a [$ty] {
            type Lifted = &'tcx [$lifted];
            fn lift_to_tcx(self, tcx: TyCtxt<'tcx>) -> Option<Self::Lifted> {
                if self.is_empty() {
                    return Some(&[]);
                }
                tcx.interners
                    .arena
                    .dropless
                    .contains_slice(self)
                    .then(|| unsafe { mem::transmute(self) })
            }
        }
    };
}

nop_slice_lift! {ty::ValTree<'a> => ty::ValTree<'tcx>}

TrivialLiftImpls! {
    ImplPolarity, PredicatePolarity, Promoted
}

macro_rules! sty_debug_print {
    ($fmt: expr, $ctxt: expr, $($variant: ident),*) => {{
        // Curious inner module to allow variant names to be used as
        // variable names.
        #[allow(non_snake_case)]
        mod inner {
            use crate::ty::{self, TyCtxt};
            use crate::ty::context::InternedInSet;

            #[derive(Copy, Clone)]
            struct DebugStat {
                total: usize,
                lt_infer: usize,
                ty_infer: usize,
                ct_infer: usize,
                all_infer: usize,
            }

            pub fn go(fmt: &mut std::fmt::Formatter<'_>, tcx: TyCtxt<'_>) -> std::fmt::Result {
                let mut total = DebugStat {
                    total: 0,
                    lt_infer: 0,
                    ty_infer: 0,
                    ct_infer: 0,
                    all_infer: 0,
                };
                $(let mut $variant = total;)*

                for shard in tcx.interners.type_.lock_shards() {
                    let types = shard.keys();
                    for &InternedInSet(t) in types {
                        let variant = match t.internee {
                            ty::Bool | ty::Char | ty::Int(..) | ty::Uint(..) |
                                ty::Float(..) | ty::Str | ty::Never => continue,
                            ty::Error(_) => /* unimportant */ continue,
                            $(ty::$variant(..) => &mut $variant,)*
                        };
                        let lt = t.flags.intersects(ty::TypeFlags::HAS_RE_INFER);
                        let ty = t.flags.intersects(ty::TypeFlags::HAS_TY_INFER);
                        let ct = t.flags.intersects(ty::TypeFlags::HAS_CT_INFER);

                        variant.total += 1;
                        total.total += 1;
                        if lt { total.lt_infer += 1; variant.lt_infer += 1 }
                        if ty { total.ty_infer += 1; variant.ty_infer += 1 }
                        if ct { total.ct_infer += 1; variant.ct_infer += 1 }
                        if lt && ty && ct { total.all_infer += 1; variant.all_infer += 1 }
                    }
                }
                writeln!(fmt, "Ty interner             total           ty lt ct all")?;
                $(writeln!(fmt, "    {:18}: {uses:6} {usespc:4.1}%, \
                            {ty:4.1}% {lt:5.1}% {ct:4.1}% {all:4.1}%",
                    stringify!($variant),
                    uses = $variant.total,
                    usespc = $variant.total as f64 * 100.0 / total.total as f64,
                    ty = $variant.ty_infer as f64 * 100.0  / total.total as f64,
                    lt = $variant.lt_infer as f64 * 100.0  / total.total as f64,
                    ct = $variant.ct_infer as f64 * 100.0  / total.total as f64,
                    all = $variant.all_infer as f64 * 100.0  / total.total as f64)?;
                )*
                writeln!(fmt, "                  total {uses:6}        \
                          {ty:4.1}% {lt:5.1}% {ct:4.1}% {all:4.1}%",
                    uses = total.total,
                    ty = total.ty_infer as f64 * 100.0  / total.total as f64,
                    lt = total.lt_infer as f64 * 100.0  / total.total as f64,
                    ct = total.ct_infer as f64 * 100.0  / total.total as f64,
                    all = total.all_infer as f64 * 100.0  / total.total as f64)
            }
        }

        inner::go($fmt, $ctxt)
    }}
}

impl<'tcx> TyCtxt<'tcx> {
    pub fn debug_stats(self) -> impl std::fmt::Debug + 'tcx {
        struct DebugStats<'tcx>(TyCtxt<'tcx>);

        impl<'tcx> std::fmt::Debug for DebugStats<'tcx> {
            fn fmt(&self, fmt: &mut std::fmt::Formatter<'_>) -> std::fmt::Result {
                sty_debug_print!(
                    fmt,
                    self.0,
                    Adt,
                    Array,
                    Slice,
                    RawPtr,
                    Ref,
                    FnDef,
                    FnPtr,
                    Placeholder,
                    Coroutine,
                    CoroutineWitness,
                    Dynamic,
                    Closure,
                    CoroutineClosure,
                    Tuple,
                    Bound,
                    Param,
                    Infer,
                    Alias,
                    Pat,
                    Foreign
                )?;

                writeln!(fmt, "GenericArgs interner: #{}", self.0.interners.args.len())?;
                writeln!(fmt, "Region interner: #{}", self.0.interners.region.len())?;
                writeln!(
                    fmt,
                    "Const Allocation interner: #{}",
                    self.0.interners.const_allocation.len()
                )?;
                writeln!(fmt, "Layout interner: #{}", self.0.interners.layout.len())?;

                Ok(())
            }
        }

        DebugStats(self)
    }
}

// This type holds a `T` in the interner. The `T` is stored in the arena and
// this type just holds a pointer to it, but it still effectively owns it. It
// impls `Borrow` so that it can be looked up using the original
// (non-arena-memory-owning) types.
struct InternedInSet<'tcx, T: ?Sized>(&'tcx T);

impl<'tcx, T: 'tcx + ?Sized> Clone for InternedInSet<'tcx, T> {
    fn clone(&self) -> Self {
        InternedInSet(self.0)
    }
}

impl<'tcx, T: 'tcx + ?Sized> Copy for InternedInSet<'tcx, T> {}

impl<'tcx, T: 'tcx + ?Sized> IntoPointer for InternedInSet<'tcx, T> {
    fn into_pointer(&self) -> *const () {
        self.0 as *const _ as *const ()
    }
}

#[allow(rustc::usage_of_ty_tykind)]
impl<'tcx, T> Borrow<T> for InternedInSet<'tcx, WithCachedTypeInfo<T>> {
    fn borrow(&self) -> &T {
        &self.0.internee
    }
}

impl<'tcx, T: PartialEq> PartialEq for InternedInSet<'tcx, WithCachedTypeInfo<T>> {
    fn eq(&self, other: &InternedInSet<'tcx, WithCachedTypeInfo<T>>) -> bool {
        // The `Borrow` trait requires that `x.borrow() == y.borrow()` equals
        // `x == y`.
        self.0.internee == other.0.internee
    }
}

impl<'tcx, T: Eq> Eq for InternedInSet<'tcx, WithCachedTypeInfo<T>> {}

impl<'tcx, T: Hash> Hash for InternedInSet<'tcx, WithCachedTypeInfo<T>> {
    fn hash<H: Hasher>(&self, s: &mut H) {
        // The `Borrow` trait requires that `x.borrow().hash(s) == x.hash(s)`.
        self.0.internee.hash(s)
    }
}

impl<'tcx, T> Borrow<[T]> for InternedInSet<'tcx, List<T>> {
    fn borrow(&self) -> &[T] {
        &self.0[..]
    }
}

impl<'tcx, T: PartialEq> PartialEq for InternedInSet<'tcx, List<T>> {
    fn eq(&self, other: &InternedInSet<'tcx, List<T>>) -> bool {
        // The `Borrow` trait requires that `x.borrow() == y.borrow()` equals
        // `x == y`.
        self.0[..] == other.0[..]
    }
}

impl<'tcx, T: Eq> Eq for InternedInSet<'tcx, List<T>> {}

impl<'tcx, T: Hash> Hash for InternedInSet<'tcx, List<T>> {
    fn hash<H: Hasher>(&self, s: &mut H) {
        // The `Borrow` trait requires that `x.borrow().hash(s) == x.hash(s)`.
        self.0[..].hash(s)
    }
}

impl<'tcx, T> Borrow<[T]> for InternedInSet<'tcx, ListWithCachedTypeInfo<T>> {
    fn borrow(&self) -> &[T] {
        &self.0[..]
    }
}

impl<'tcx, T: PartialEq> PartialEq for InternedInSet<'tcx, ListWithCachedTypeInfo<T>> {
    fn eq(&self, other: &InternedInSet<'tcx, ListWithCachedTypeInfo<T>>) -> bool {
        // The `Borrow` trait requires that `x.borrow() == y.borrow()` equals
        // `x == y`.
        self.0[..] == other.0[..]
    }
}

impl<'tcx, T: Eq> Eq for InternedInSet<'tcx, ListWithCachedTypeInfo<T>> {}

impl<'tcx, T: Hash> Hash for InternedInSet<'tcx, ListWithCachedTypeInfo<T>> {
    fn hash<H: Hasher>(&self, s: &mut H) {
        // The `Borrow` trait requires that `x.borrow().hash(s) == x.hash(s)`.
        self.0[..].hash(s)
    }
}

macro_rules! direct_interners {
    ($($name:ident: $vis:vis $method:ident($ty:ty): $ret_ctor:ident -> $ret_ty:ty,)+) => {
        $(impl<'tcx> Borrow<$ty> for InternedInSet<'tcx, $ty> {
            fn borrow<'a>(&'a self) -> &'a $ty {
                &self.0
            }
        }

        impl<'tcx> PartialEq for InternedInSet<'tcx, $ty> {
            fn eq(&self, other: &Self) -> bool {
                // The `Borrow` trait requires that `x.borrow() == y.borrow()`
                // equals `x == y`.
                self.0 == other.0
            }
        }

        impl<'tcx> Eq for InternedInSet<'tcx, $ty> {}

        impl<'tcx> Hash for InternedInSet<'tcx, $ty> {
            fn hash<H: Hasher>(&self, s: &mut H) {
                // The `Borrow` trait requires that `x.borrow().hash(s) ==
                // x.hash(s)`.
                self.0.hash(s)
            }
        }

        impl<'tcx> TyCtxt<'tcx> {
            $vis fn $method(self, v: $ty) -> $ret_ty {
                $ret_ctor(Interned::new_unchecked(self.interners.$name.intern(v, |v| {
                    InternedInSet(self.interners.arena.alloc(v))
                }).0))
            }
        })+
    }
}

// Functions with a `mk_` prefix are intended for use outside this file and
// crate. Functions with an `intern_` prefix are intended for use within this
// crate only, and have a corresponding `mk_` function.
direct_interners! {
    region: pub(crate) intern_region(RegionKind<'tcx>): Region -> Region<'tcx>,
    pat: pub mk_pat(PatternKind<'tcx>): Pattern -> Pattern<'tcx>,
    const_allocation: pub mk_const_alloc(Allocation): ConstAllocation -> ConstAllocation<'tcx>,
    layout: pub mk_layout(LayoutS<FieldIdx, VariantIdx>): Layout -> Layout<'tcx>,
    adt_def: pub mk_adt_def_from_data(AdtDefData): AdtDef -> AdtDef<'tcx>,
    external_constraints: pub mk_external_constraints(ExternalConstraintsData<'tcx>):
        ExternalConstraints -> ExternalConstraints<'tcx>,
    predefined_opaques_in_body: pub mk_predefined_opaques_in_body(PredefinedOpaquesData<'tcx>):
        PredefinedOpaques -> PredefinedOpaques<'tcx>,
}

macro_rules! slice_interners {
    ($($field:ident: $vis:vis $method:ident($ty:ty)),+ $(,)?) => (
        impl<'tcx> TyCtxt<'tcx> {
            $($vis fn $method(self, v: &[$ty]) -> &'tcx List<$ty> {
                if v.is_empty() {
                    List::empty()
                } else {
                    self.interners.$field.intern_ref(v, || {
                        InternedInSet(List::from_arena(&*self.arena, (), v))
                    }).0
                }
            })+
        }
    );
}

// These functions intern slices. They all have a corresponding
// `mk_foo_from_iter` function that interns an iterator. The slice version
// should be used when possible, because it's faster.
slice_interners!(
    const_lists: pub mk_const_list(Const<'tcx>),
    args: pub mk_args(GenericArg<'tcx>),
    type_lists: pub mk_type_list(Ty<'tcx>),
    canonical_var_infos: pub mk_canonical_var_infos(CanonicalVarInfo<'tcx>),
    poly_existential_predicates: intern_poly_existential_predicates(PolyExistentialPredicate<'tcx>),
    projs: pub mk_projs(ProjectionKind),
    place_elems: pub mk_place_elems(PlaceElem<'tcx>),
    bound_variable_kinds: pub mk_bound_variable_kinds(ty::BoundVariableKind),
    fields: pub mk_fields(FieldIdx),
    local_def_ids: intern_local_def_ids(LocalDefId),
    captures: intern_captures(&'tcx ty::CapturedPlace<'tcx>),
    offset_of: pub mk_offset_of((VariantIdx, FieldIdx)),
);

impl<'tcx> TyCtxt<'tcx> {
    /// Given a `fn` type, returns an equivalent `unsafe fn` type;
    /// that is, a `fn` type that is equivalent in every way for being
    /// unsafe.
    pub fn safe_to_unsafe_fn_ty(self, sig: PolyFnSig<'tcx>) -> Ty<'tcx> {
        assert_eq!(sig.safety(), hir::Safety::Safe);
        Ty::new_fn_ptr(self, sig.map_bound(|sig| ty::FnSig { safety: hir::Safety::Unsafe, ..sig }))
    }

    /// Given the def_id of a Trait `trait_def_id` and the name of an associated item `assoc_name`
    /// returns true if the `trait_def_id` defines an associated item of name `assoc_name`.
    pub fn trait_may_define_assoc_item(self, trait_def_id: DefId, assoc_name: Ident) -> bool {
        self.super_traits_of(trait_def_id).any(|trait_did| {
            self.associated_items(trait_did)
                .filter_by_name_unhygienic(assoc_name.name)
                .any(|item| self.hygienic_eq(assoc_name, item.ident(self), trait_did))
        })
    }

    /// Given a `ty`, return whether it's an `impl Future<...>`.
    pub fn ty_is_opaque_future(self, ty: Ty<'_>) -> bool {
        let ty::Alias(ty::Opaque, ty::AliasTy { def_id, .. }) = ty.kind() else { return false };
        let future_trait = self.require_lang_item(LangItem::Future, None);

        self.explicit_item_super_predicates(def_id).skip_binder().iter().any(|&(predicate, _)| {
            let ty::ClauseKind::Trait(trait_predicate) = predicate.kind().skip_binder() else {
                return false;
            };
            trait_predicate.trait_ref.def_id == future_trait
                && trait_predicate.polarity == PredicatePolarity::Positive
        })
    }

    /// Computes the def-ids of the transitive supertraits of `trait_def_id`. This (intentionally)
    /// does not compute the full elaborated super-predicates but just the set of def-ids. It is used
    /// to identify which traits may define a given associated type to help avoid cycle errors.
    /// Returns a `DefId` iterator.
    fn super_traits_of(self, trait_def_id: DefId) -> impl Iterator<Item = DefId> + 'tcx {
        let mut set = FxHashSet::default();
        let mut stack = vec![trait_def_id];

        set.insert(trait_def_id);

        iter::from_fn(move || -> Option<DefId> {
            let trait_did = stack.pop()?;
            let generic_predicates = self.super_predicates_of(trait_did);

            for (predicate, _) in generic_predicates.predicates {
                if let ty::ClauseKind::Trait(data) = predicate.kind().skip_binder() {
                    if set.insert(data.def_id()) {
                        stack.push(data.def_id());
                    }
                }
            }

            Some(trait_did)
        })
    }

    /// Given a closure signature, returns an equivalent fn signature. Detuples
    /// and so forth -- so e.g., if we have a sig with `Fn<(u32, i32)>` then
    /// you would get a `fn(u32, i32)`.
    /// `unsafety` determines the unsafety of the fn signature. If you pass
    /// `hir::Safety::Unsafe` in the previous example, then you would get
    /// an `unsafe fn (u32, i32)`.
    /// It cannot convert a closure that requires unsafe.
    pub fn signature_unclosure(self, sig: PolyFnSig<'tcx>, safety: hir::Safety) -> PolyFnSig<'tcx> {
        sig.map_bound(|s| {
            let params = match s.inputs()[0].kind() {
                ty::Tuple(params) => *params,
                _ => bug!(),
            };
            self.mk_fn_sig(params, s.output(), s.c_variadic, safety, abi::Abi::Rust)
        })
    }

    #[inline]
    pub fn mk_predicate(self, binder: Binder<'tcx, PredicateKind<'tcx>>) -> Predicate<'tcx> {
        self.interners.intern_predicate(
            binder,
            self.sess,
            // This is only used to create a stable hashing context.
            &self.untracked,
        )
    }

    #[inline]
    pub fn reuse_or_mk_predicate(
        self,
        pred: Predicate<'tcx>,
        binder: Binder<'tcx, PredicateKind<'tcx>>,
    ) -> Predicate<'tcx> {
        if pred.kind() != binder { self.mk_predicate(binder) } else { pred }
    }

    pub fn check_args_compatible(self, def_id: DefId, args: &'tcx [ty::GenericArg<'tcx>]) -> bool {
        self.check_args_compatible_inner(def_id, args, false)
    }

    fn check_args_compatible_inner(
        self,
        def_id: DefId,
        args: &'tcx [ty::GenericArg<'tcx>],
        nested: bool,
    ) -> bool {
        let generics = self.generics_of(def_id);

        // IATs themselves have a weird arg setup (self + own args), but nested items *in* IATs
        // (namely: opaques, i.e. ATPITs) do not.
        let own_args = if !nested
            && let DefKind::AssocTy = self.def_kind(def_id)
            && let DefKind::Impl { of_trait: false } = self.def_kind(self.parent(def_id))
        {
            if generics.own_params.len() + 1 != args.len() {
                return false;
            }

            if !matches!(args[0].unpack(), ty::GenericArgKind::Type(_)) {
                return false;
            }

            &args[1..]
        } else {
            if generics.count() != args.len() {
                return false;
            }

            let (parent_args, own_args) = args.split_at(generics.parent_count);

            if let Some(parent) = generics.parent
                && !self.check_args_compatible_inner(parent, parent_args, true)
            {
                return false;
            }

            own_args
        };

        for (param, arg) in std::iter::zip(&generics.own_params, own_args) {
            match (&param.kind, arg.unpack()) {
                (ty::GenericParamDefKind::Type { .. }, ty::GenericArgKind::Type(_))
                | (ty::GenericParamDefKind::Lifetime, ty::GenericArgKind::Lifetime(_))
                | (ty::GenericParamDefKind::Const { .. }, ty::GenericArgKind::Const(_)) => {}
                _ => return false,
            }
        }

        true
    }

    /// With `cfg(debug_assertions)`, assert that args are compatible with their generics,
    /// and print out the args if not.
    pub fn debug_assert_args_compatible(self, def_id: DefId, args: &'tcx [ty::GenericArg<'tcx>]) {
        if cfg!(debug_assertions) {
            if !self.check_args_compatible(def_id, args) {
                if let DefKind::AssocTy = self.def_kind(def_id)
                    && let DefKind::Impl { of_trait: false } = self.def_kind(self.parent(def_id))
                {
                    bug!(
                        "args not compatible with generics for {}: args={:#?}, generics={:#?}",
                        self.def_path_str(def_id),
                        args,
                        // Make `[Self, GAT_ARGS...]` (this could be simplified)
                        self.mk_args_from_iter(
                            [self.types.self_param.into()].into_iter().chain(
                                self.generics_of(def_id)
                                    .own_args(ty::GenericArgs::identity_for_item(self, def_id))
                                    .iter()
                                    .copied()
                            )
                        )
                    );
                } else {
                    bug!(
                        "args not compatible with generics for {}: args={:#?}, generics={:#?}",
                        self.def_path_str(def_id),
                        args,
                        ty::GenericArgs::identity_for_item(self, def_id)
                    );
                }
            }
        }
    }

    #[inline(always)]
    pub(crate) fn check_and_mk_args(
        self,
        def_id: DefId,
        args: impl IntoIterator<Item: Into<GenericArg<'tcx>>>,
    ) -> GenericArgsRef<'tcx> {
        let args = self.mk_args_from_iter(args.into_iter().map(Into::into));
        self.debug_assert_args_compatible(def_id, args);
        args
    }

    #[inline]
    pub fn mk_ct_from_kind(self, kind: ty::ConstKind<'tcx>, ty: Ty<'tcx>) -> Const<'tcx> {
        self.interners.intern_const(
            ty::ConstData { kind, ty },
            self.sess,
            // This is only used to create a stable hashing context.
            &self.untracked,
        )
    }

    // Avoid this in favour of more specific `Ty::new_*` methods, where possible.
    #[allow(rustc::usage_of_ty_tykind)]
    #[inline]
    pub fn mk_ty_from_kind(self, st: TyKind<'tcx>) -> Ty<'tcx> {
        self.interners.intern_ty(
            st,
            self.sess,
            // This is only used to create a stable hashing context.
            &self.untracked,
        )
    }

    pub fn mk_param_from_def(self, param: &ty::GenericParamDef) -> GenericArg<'tcx> {
        match param.kind {
            GenericParamDefKind::Lifetime => {
                ty::Region::new_early_param(self, param.to_early_bound_region_data()).into()
            }
            GenericParamDefKind::Type { .. } => Ty::new_param(self, param.index, param.name).into(),
            GenericParamDefKind::Const { .. } => ty::Const::new_param(
                self,
                ParamConst { index: param.index, name: param.name },
                self.type_of(param.def_id)
                    .no_bound_vars()
                    .expect("const parameter types cannot be generic"),
            )
            .into(),
        }
    }

    pub fn mk_place_field(self, place: Place<'tcx>, f: FieldIdx, ty: Ty<'tcx>) -> Place<'tcx> {
        self.mk_place_elem(place, PlaceElem::Field(f, ty))
    }

    pub fn mk_place_deref(self, place: Place<'tcx>) -> Place<'tcx> {
        self.mk_place_elem(place, PlaceElem::Deref)
    }

    pub fn mk_place_downcast(
        self,
        place: Place<'tcx>,
        adt_def: AdtDef<'tcx>,
        variant_index: VariantIdx,
    ) -> Place<'tcx> {
        self.mk_place_elem(
            place,
            PlaceElem::Downcast(Some(adt_def.variant(variant_index).name), variant_index),
        )
    }

    pub fn mk_place_downcast_unnamed(
        self,
        place: Place<'tcx>,
        variant_index: VariantIdx,
    ) -> Place<'tcx> {
        self.mk_place_elem(place, PlaceElem::Downcast(None, variant_index))
    }

    pub fn mk_place_index(self, place: Place<'tcx>, index: Local) -> Place<'tcx> {
        self.mk_place_elem(place, PlaceElem::Index(index))
    }

    /// This method copies `Place`'s projection, add an element and reintern it. Should not be used
    /// to build a full `Place` it's just a convenient way to grab a projection and modify it in
    /// flight.
    pub fn mk_place_elem(self, place: Place<'tcx>, elem: PlaceElem<'tcx>) -> Place<'tcx> {
        let mut projection = place.projection.to_vec();
        projection.push(elem);

        Place { local: place.local, projection: self.mk_place_elems(&projection) }
    }

    pub fn mk_poly_existential_predicates(
        self,
        eps: &[PolyExistentialPredicate<'tcx>],
    ) -> &'tcx List<PolyExistentialPredicate<'tcx>> {
        assert!(!eps.is_empty());
        assert!(
            eps.array_windows()
                .all(|[a, b]| a.skip_binder().stable_cmp(self, &b.skip_binder())
                    != Ordering::Greater)
        );
        self.intern_poly_existential_predicates(eps)
    }

    pub fn mk_clauses(self, clauses: &[Clause<'tcx>]) -> Clauses<'tcx> {
        // FIXME consider asking the input slice to be sorted to avoid
        // re-interning permutations, in which case that would be asserted
        // here.
        self.interners.intern_clauses(clauses)
    }

    pub fn mk_local_def_ids(self, clauses: &[LocalDefId]) -> &'tcx List<LocalDefId> {
        // FIXME consider asking the input slice to be sorted to avoid
        // re-interning permutations, in which case that would be asserted
        // here.
        self.intern_local_def_ids(clauses)
    }

    pub fn mk_local_def_ids_from_iter<I, T>(self, iter: I) -> T::Output
    where
        I: Iterator<Item = T>,
        T: CollectAndApply<LocalDefId, &'tcx List<LocalDefId>>,
    {
        T::collect_and_apply(iter, |xs| self.mk_local_def_ids(xs))
    }

    pub fn mk_captures_from_iter<I, T>(self, iter: I) -> T::Output
    where
        I: Iterator<Item = T>,
        T: CollectAndApply<
                &'tcx ty::CapturedPlace<'tcx>,
                &'tcx List<&'tcx ty::CapturedPlace<'tcx>>,
            >,
    {
        T::collect_and_apply(iter, |xs| self.intern_captures(xs))
    }

    pub fn mk_const_list_from_iter<I, T>(self, iter: I) -> T::Output
    where
        I: Iterator<Item = T>,
        T: CollectAndApply<ty::Const<'tcx>, &'tcx List<ty::Const<'tcx>>>,
    {
        T::collect_and_apply(iter, |xs| self.mk_const_list(xs))
    }

    // Unlike various other `mk_*_from_iter` functions, this one uses `I:
    // IntoIterator` instead of `I: Iterator`, and it doesn't have a slice
    // variant, because of the need to combine `inputs` and `output`. This
    // explains the lack of `_from_iter` suffix.
    pub fn mk_fn_sig<I, T>(
        self,
        inputs: I,
        output: I::Item,
        c_variadic: bool,
        safety: hir::Safety,
        abi: abi::Abi,
    ) -> T::Output
    where
        I: IntoIterator<Item = T>,
        T: CollectAndApply<Ty<'tcx>, ty::FnSig<'tcx>>,
    {
        T::collect_and_apply(inputs.into_iter().chain(iter::once(output)), |xs| ty::FnSig {
            inputs_and_output: self.mk_type_list(xs),
            c_variadic,
            safety,
            abi,
        })
    }

    pub fn mk_poly_existential_predicates_from_iter<I, T>(self, iter: I) -> T::Output
    where
        I: Iterator<Item = T>,
        T: CollectAndApply<
                PolyExistentialPredicate<'tcx>,
                &'tcx List<PolyExistentialPredicate<'tcx>>,
            >,
    {
        T::collect_and_apply(iter, |xs| self.mk_poly_existential_predicates(xs))
    }

    pub fn mk_clauses_from_iter<I, T>(self, iter: I) -> T::Output
    where
        I: Iterator<Item = T>,
        T: CollectAndApply<Clause<'tcx>, Clauses<'tcx>>,
    {
        T::collect_and_apply(iter, |xs| self.mk_clauses(xs))
    }

    pub fn mk_type_list_from_iter<I, T>(self, iter: I) -> T::Output
    where
        I: Iterator<Item = T>,
        T: CollectAndApply<Ty<'tcx>, &'tcx List<Ty<'tcx>>>,
    {
        T::collect_and_apply(iter, |xs| self.mk_type_list(xs))
    }

    pub fn mk_args_from_iter<I, T>(self, iter: I) -> T::Output
    where
        I: Iterator<Item = T>,
        T: CollectAndApply<GenericArg<'tcx>, ty::GenericArgsRef<'tcx>>,
    {
        T::collect_and_apply(iter, |xs| self.mk_args(xs))
    }

    pub fn mk_canonical_var_infos_from_iter<I, T>(self, iter: I) -> T::Output
    where
        I: Iterator<Item = T>,
        T: CollectAndApply<CanonicalVarInfo<'tcx>, &'tcx List<CanonicalVarInfo<'tcx>>>,
    {
        T::collect_and_apply(iter, |xs| self.mk_canonical_var_infos(xs))
    }

    pub fn mk_place_elems_from_iter<I, T>(self, iter: I) -> T::Output
    where
        I: Iterator<Item = T>,
        T: CollectAndApply<PlaceElem<'tcx>, &'tcx List<PlaceElem<'tcx>>>,
    {
        T::collect_and_apply(iter, |xs| self.mk_place_elems(xs))
    }

    pub fn mk_fields_from_iter<I, T>(self, iter: I) -> T::Output
    where
        I: Iterator<Item = T>,
        T: CollectAndApply<FieldIdx, &'tcx List<FieldIdx>>,
    {
        T::collect_and_apply(iter, |xs| self.mk_fields(xs))
    }

    pub fn mk_offset_of_from_iter<I, T>(self, iter: I) -> T::Output
    where
        I: Iterator<Item = T>,
        T: CollectAndApply<(VariantIdx, FieldIdx), &'tcx List<(VariantIdx, FieldIdx)>>,
    {
        T::collect_and_apply(iter, |xs| self.mk_offset_of(xs))
    }

    pub fn mk_args_trait(
        self,
        self_ty: Ty<'tcx>,
        rest: impl IntoIterator<Item = GenericArg<'tcx>>,
    ) -> GenericArgsRef<'tcx> {
        self.mk_args_from_iter(iter::once(self_ty.into()).chain(rest))
    }

    pub fn mk_bound_variable_kinds_from_iter<I, T>(self, iter: I) -> T::Output
    where
        I: Iterator<Item = T>,
        T: CollectAndApply<ty::BoundVariableKind, &'tcx List<ty::BoundVariableKind>>,
    {
        T::collect_and_apply(iter, |xs| self.mk_bound_variable_kinds(xs))
    }

    /// Emit a lint at `span` from a lint struct (some type that implements `LintDiagnostic`,
    /// typically generated by `#[derive(LintDiagnostic)]`).
    #[track_caller]
    pub fn emit_node_span_lint(
        self,
        lint: &'static Lint,
        hir_id: HirId,
        span: impl Into<MultiSpan>,
        decorator: impl for<'a> LintDiagnostic<'a, ()>,
    ) {
        let msg = decorator.msg();
        let (level, src) = self.lint_level_at_node(lint, hir_id);
        lint_level(self.sess, lint, level, src, Some(span.into()), msg, |diag| {
            decorator.decorate_lint(diag);
        })
    }

    /// Emit a lint at the appropriate level for a hir node, with an associated span.
    ///
    /// [`lint_level`]: rustc_middle::lint::lint_level#decorate-signature
    #[rustc_lint_diagnostics]
    #[track_caller]
    pub fn node_span_lint(
        self,
        lint: &'static Lint,
        hir_id: HirId,
        span: impl Into<MultiSpan>,
        msg: impl Into<DiagMessage>,
        decorate: impl for<'a, 'b> FnOnce(&'b mut Diag<'a, ()>),
    ) {
        let (level, src) = self.lint_level_at_node(lint, hir_id);
        lint_level(self.sess, lint, level, src, Some(span.into()), msg, decorate);
    }

    /// Find the crate root and the appropriate span where `use` and outer attributes can be
    /// inserted at.
    pub fn crate_level_attribute_injection_span(self, hir_id: HirId) -> Option<Span> {
        for (_hir_id, node) in self.hir().parent_iter(hir_id) {
            if let hir::Node::Crate(m) = node {
                return Some(m.spans.inject_use_span.shrink_to_lo());
            }
        }
        None
    }

    pub fn disabled_nightly_features<E: rustc_errors::EmissionGuarantee>(
        self,
        diag: &mut Diag<'_, E>,
        hir_id: Option<HirId>,
        features: impl IntoIterator<Item = (String, Symbol)>,
    ) {
        if !self.sess.is_nightly_build() {
            return;
        }

        let span = hir_id.and_then(|id| self.crate_level_attribute_injection_span(id));
        for (desc, feature) in features {
            // FIXME: make this string translatable
            let msg =
                format!("add `#![feature({feature})]` to the crate attributes to enable{desc}");
            if let Some(span) = span {
                diag.span_suggestion_verbose(
                    span,
                    msg,
                    format!("#![feature({feature})]\n"),
                    Applicability::MaybeIncorrect,
                );
            } else {
                diag.help(msg);
            }
        }
    }

    /// Emit a lint from a lint struct (some type that implements `LintDiagnostic`, typically
    /// generated by `#[derive(LintDiagnostic)]`).
    #[track_caller]
    pub fn emit_node_lint(
        self,
        lint: &'static Lint,
        id: HirId,
        decorator: impl for<'a> LintDiagnostic<'a, ()>,
    ) {
        self.node_lint(lint, id, decorator.msg(), |diag| {
            decorator.decorate_lint(diag);
        })
    }

    /// Emit a lint at the appropriate level for a hir node.
    ///
    /// [`lint_level`]: rustc_middle::lint::lint_level#decorate-signature
    #[rustc_lint_diagnostics]
    #[track_caller]
    pub fn node_lint(
        self,
        lint: &'static Lint,
        id: HirId,
        msg: impl Into<DiagMessage>,
        decorate: impl for<'a, 'b> FnOnce(&'b mut Diag<'a, ()>),
    ) {
        let (level, src) = self.lint_level_at_node(lint, id);
        lint_level(self.sess, lint, level, src, None, msg, decorate);
    }

    pub fn in_scope_traits(self, id: HirId) -> Option<&'tcx [TraitCandidate]> {
        let map = self.in_scope_traits_map(id.owner)?;
        let candidates = map.get(&id.local_id)?;
        Some(candidates)
    }

    pub fn named_bound_var(self, id: HirId) -> Option<resolve_bound_vars::ResolvedArg> {
        debug!(?id, "named_region");
        self.named_variable_map(id.owner).and_then(|map| map.get(&id.local_id).cloned())
    }

    pub fn is_late_bound(self, id: HirId) -> bool {
        self.is_late_bound_map(id.owner).is_some_and(|set| set.contains(&id.local_id))
    }

    pub fn late_bound_vars(self, id: HirId) -> &'tcx List<ty::BoundVariableKind> {
        self.mk_bound_variable_kinds(
            &self
                .late_bound_vars_map(id.owner)
                .and_then(|map| map.get(&id.local_id).cloned())
                .unwrap_or_else(|| {
                    bug!("No bound vars found for {}", self.hir().node_to_string(id))
                }),
        )
    }

    /// Given the def-id of an early-bound lifetime on an opaque corresponding to
    /// a duplicated captured lifetime, map it back to the early- or late-bound
    /// lifetime of the function from which it originally as captured. If it is
    /// a late-bound lifetime, this will represent the liberated (`ReLateParam`) lifetime
    /// of the signature.
    // FIXME(RPITIT): if we ever synthesize new lifetimes for RPITITs and not just
    // re-use the generics of the opaque, this function will need to be tweaked slightly.
    pub fn map_opaque_lifetime_to_parent_lifetime(
        self,
        mut opaque_lifetime_param_def_id: LocalDefId,
    ) -> ty::Region<'tcx> {
        debug_assert!(
            matches!(self.def_kind(opaque_lifetime_param_def_id), DefKind::LifetimeParam),
            "{opaque_lifetime_param_def_id:?} is a {}",
            self.def_descr(opaque_lifetime_param_def_id.to_def_id())
        );

        loop {
            let parent = self.local_parent(opaque_lifetime_param_def_id);
            let hir::OpaqueTy { lifetime_mapping, .. } =
                self.hir_node_by_def_id(parent).expect_item().expect_opaque_ty();

            let Some((lifetime, _)) = lifetime_mapping
                .iter()
                .find(|(_, duplicated_param)| *duplicated_param == opaque_lifetime_param_def_id)
            else {
                bug!("duplicated lifetime param should be present");
            };

            match self.named_bound_var(lifetime.hir_id) {
                Some(resolve_bound_vars::ResolvedArg::EarlyBound(ebv)) => {
                    let new_parent = self.parent(ebv);

                    // If we map to another opaque, then it should be a parent
                    // of the opaque we mapped from. Continue mapping.
                    if matches!(self.def_kind(new_parent), DefKind::OpaqueTy) {
                        debug_assert_eq!(self.parent(parent.to_def_id()), new_parent);
                        opaque_lifetime_param_def_id = ebv.expect_local();
                        continue;
                    }

                    let generics = self.generics_of(new_parent);
                    return ty::Region::new_early_param(
                        self,
                        ty::EarlyParamRegion {
                            def_id: ebv,
                            index: generics
                                .param_def_id_to_index(self, ebv)
                                .expect("early-bound var should be present in fn generics"),
                            name: self.hir().name(self.local_def_id_to_hir_id(ebv.expect_local())),
                        },
                    );
                }
                Some(resolve_bound_vars::ResolvedArg::LateBound(_, _, lbv)) => {
                    let new_parent = self.parent(lbv);
                    return ty::Region::new_late_param(
                        self,
                        new_parent,
                        ty::BoundRegionKind::BrNamed(
                            lbv,
                            self.hir().name(self.local_def_id_to_hir_id(lbv.expect_local())),
                        ),
                    );
                }
                Some(resolve_bound_vars::ResolvedArg::Error(guar)) => {
                    return ty::Region::new_error(self, guar);
                }
                _ => {
                    return ty::Region::new_error_with_message(
                        self,
                        lifetime.ident.span,
                        "cannot resolve lifetime",
                    );
                }
            }
        }
    }

    /// Whether the `def_id` counts as const fn in the current crate, considering all active
    /// feature gates
    pub fn is_const_fn(self, def_id: DefId) -> bool {
        if self.is_const_fn_raw(def_id) {
            match self.lookup_const_stability(def_id) {
                Some(stability) if stability.is_const_unstable() => {
                    // has a `rustc_const_unstable` attribute, check whether the user enabled the
                    // corresponding feature gate.
                    self.features()
                        .declared_lib_features
                        .iter()
                        .any(|&(sym, _)| sym == stability.feature)
                }
                // functions without const stability are either stable user written
                // const fn or the user is using feature gates and we thus don't
                // care what they do
                _ => true,
            }
        } else {
            false
        }
    }

    /// Whether the trait impl is marked const. This does not consider stability or feature gates.
    pub fn is_const_trait_impl_raw(self, def_id: DefId) -> bool {
        let Some(local_def_id) = def_id.as_local() else { return false };
        let node = self.hir_node_by_def_id(local_def_id);

        matches!(
            node,
            hir::Node::Item(hir::Item {
                kind: hir::ItemKind::Impl(hir::Impl { generics, .. }),
                ..
            }) if generics.params.iter().any(|p| matches!(p.kind, hir::GenericParamKind::Const { is_host_effect: true, .. }))
        )
    }

    pub fn intrinsic(self, def_id: impl IntoQueryParam<DefId> + Copy) -> Option<ty::IntrinsicDef> {
        match self.def_kind(def_id) {
            DefKind::Fn | DefKind::AssocFn => {}
            _ => return None,
        }
        self.intrinsic_raw(def_id)
    }

    pub fn next_trait_solver_globally(self) -> bool {
        self.sess.opts.unstable_opts.next_solver.map_or(false, |c| c.globally)
    }

    pub fn next_trait_solver_in_coherence(self) -> bool {
        self.sess.opts.unstable_opts.next_solver.map_or(false, |c| c.coherence)
    }

    pub fn is_impl_trait_in_trait(self, def_id: DefId) -> bool {
        self.opt_rpitit_info(def_id).is_some()
    }

    /// Named module children from all kinds of items, including imports.
    /// In addition to regular items this list also includes struct and variant constructors, and
    /// items inside `extern {}` blocks because all of them introduce names into parent module.
    ///
    /// Module here is understood in name resolution sense - it can be a `mod` item,
    /// or a crate root, or an enum, or a trait.
    ///
    /// This is not a query, making it a query causes perf regressions
    /// (probably due to hashing spans in `ModChild`ren).
    pub fn module_children_local(self, def_id: LocalDefId) -> &'tcx [ModChild] {
        self.resolutions(()).module_children.get(&def_id).map_or(&[], |v| &v[..])
    }

    pub fn resolver_for_lowering(self) -> &'tcx Steal<(ty::ResolverAstLowering, Lrc<ast::Crate>)> {
        self.resolver_for_lowering_raw(()).0
    }

    /// Given an `impl_id`, return the trait it implements.
    /// Return `None` if this is an inherent impl.
    pub fn impl_trait_ref(
        self,
        def_id: impl IntoQueryParam<DefId>,
    ) -> Option<ty::EarlyBinder<ty::TraitRef<'tcx>>> {
        Some(self.impl_trait_header(def_id)?.trait_ref)
    }

    pub fn impl_polarity(self, def_id: impl IntoQueryParam<DefId>) -> ty::ImplPolarity {
        self.impl_trait_header(def_id).map_or(ty::ImplPolarity::Positive, |h| h.polarity)
    }
}

/// Parameter attributes that can only be determined by examining the body of a function instead
/// of just its signature.
///
/// These can be useful for optimization purposes when a function is directly called. We compute
/// them and store them into the crate metadata so that downstream crates can make use of them.
///
/// Right now, we only have `read_only`, but `no_capture` and `no_alias` might be useful in the
/// future.
#[derive(Clone, Copy, PartialEq, Debug, Default, TyDecodable, TyEncodable, HashStable)]
pub struct DeducedParamAttrs {
    /// The parameter is marked immutable in the function and contains no `UnsafeCell` (i.e. its
    /// type is freeze).
    pub read_only: bool,
}

pub fn provide(providers: &mut Providers) {
    providers.maybe_unused_trait_imports =
        |tcx, ()| &tcx.resolutions(()).maybe_unused_trait_imports;
    providers.names_imported_by_glob_use = |tcx, id| {
        tcx.arena.alloc(UnordSet::from(
            tcx.resolutions(()).glob_map.get(&id).cloned().unwrap_or_default(),
        ))
    };

    providers.extern_mod_stmt_cnum =
        |tcx, id| tcx.resolutions(()).extern_crate_map.get(&id).cloned();
    providers.is_panic_runtime =
        |tcx, LocalCrate| attr::contains_name(tcx.hir().krate_attrs(), sym::panic_runtime);
    providers.is_compiler_builtins =
        |tcx, LocalCrate| attr::contains_name(tcx.hir().krate_attrs(), sym::compiler_builtins);
    providers.has_panic_handler = |tcx, LocalCrate| {
        // We want to check if the panic handler was defined in this crate
        tcx.lang_items().panic_impl().is_some_and(|did| did.is_local())
    };
    providers.source_span = |tcx, def_id| tcx.untracked.source_span.get(def_id).unwrap_or(DUMMY_SP);
}<|MERGE_RESOLUTION|>--- conflicted
+++ resolved
@@ -92,34 +92,23 @@
     type AdtDef = ty::AdtDef<'tcx>;
 
     type GenericArgs = ty::GenericArgsRef<'tcx>;
-<<<<<<< HEAD
-    type GenericArgsSlice = &'tcx [ty::GenericArg<'tcx>];
-=======
     type OwnItemArgs = &'tcx [ty::GenericArg<'tcx>];
->>>>>>> 6579ed89
     type GenericArg = ty::GenericArg<'tcx>;
-
     type Term = ty::Term<'tcx>;
+
     type Binder<T: TypeVisitable<TyCtxt<'tcx>>> = Binder<'tcx, T>;
     type BoundVars = &'tcx List<ty::BoundVariableKind>;
     type BoundVar = ty::BoundVariableKind;
-<<<<<<< HEAD
-=======
 
     type CanonicalVars = CanonicalVarInfos<'tcx>;
     type PredefinedOpaques = solve::PredefinedOpaques<'tcx>;
     type DefiningOpaqueTypes = &'tcx ty::List<LocalDefId>;
     type ExternalConstraints = ExternalConstraints<'tcx>;
     type GoalEvaluationSteps = &'tcx [solve::inspect::GoalEvaluationStep<TyCtxt<'tcx>>];
->>>>>>> 6579ed89
-
-    type CanonicalVars = CanonicalVarInfos<'tcx>;
+
     type Ty = Ty<'tcx>;
     type Tys = &'tcx List<Ty<'tcx>>;
-<<<<<<< HEAD
-=======
     type FnInputTys = &'tcx [Ty<'tcx>];
->>>>>>> 6579ed89
     type ParamTy = ParamTy;
     type BoundTy = ty::BoundTy;
     type PlaceholderTy = ty::PlaceholderType;
@@ -128,34 +117,27 @@
     type BoundExistentialPredicates = &'tcx List<PolyExistentialPredicate<'tcx>>;
     type PolyFnSig = PolyFnSig<'tcx>;
     type AllocId = crate::mir::interpret::AllocId;
-<<<<<<< HEAD
-=======
 
     type Pat = Pattern<'tcx>;
     type Safety = hir::Safety;
     type Abi = abi::Abi;
->>>>>>> 6579ed89
-
-    type Pat = Pattern<'tcx>;
+
     type Const = ty::Const<'tcx>;
     type AliasConst = ty::UnevaluatedConst<'tcx>;
     type PlaceholderConst = ty::PlaceholderConst;
     type ParamConst = ty::ParamConst;
     type BoundConst = ty::BoundVar;
     type ValueConst = ty::ValTree<'tcx>;
-
     type ExprConst = ty::Expr<'tcx>;
+
     type Region = Region<'tcx>;
     type EarlyParamRegion = ty::EarlyParamRegion;
     type LateParamRegion = ty::LateParamRegion;
     type BoundRegion = ty::BoundRegion;
     type InferRegion = ty::RegionVid;
-
-<<<<<<< HEAD
     type PlaceholderRegion = ty::PlaceholderRegion;
-=======
+
     type ParamEnv = ty::ParamEnv<'tcx>;
->>>>>>> 6579ed89
     type Predicate = Predicate<'tcx>;
     type TraitPredicate = ty::TraitPredicate<'tcx>;
     type RegionOutlivesPredicate = ty::RegionOutlivesPredicate<'tcx>;
@@ -166,13 +148,9 @@
 
     type CoercePredicate = ty::CoercePredicate<'tcx>;
     type ClosureKind = ty::ClosureKind;
-<<<<<<< HEAD
-=======
 
     type Clauses = ty::Clauses<'tcx>;
->>>>>>> 6579ed89
-
-    type Clauses = ty::Clauses<'tcx>;
+
     fn mk_canonical_var_infos(self, infos: &[ty::CanonicalVarInfo<Self>]) -> Self::CanonicalVars {
         self.mk_canonical_var_infos(infos)
     }
@@ -225,11 +203,7 @@
         self,
         def_id: Self::DefId,
         args: Self::GenericArgs,
-<<<<<<< HEAD
-    ) -> (rustc_type_ir::TraitRef<Self>, Self::GenericArgsSlice) {
-=======
     ) -> (rustc_type_ir::TraitRef<Self>, Self::OwnItemArgs) {
->>>>>>> 6579ed89
         assert_matches!(self.def_kind(def_id), DefKind::AssocTy | DefKind::AssocConst);
         let trait_def_id = self.parent(def_id);
         assert_matches!(self.def_kind(trait_def_id), DefKind::Trait);
