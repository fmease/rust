--- conflicted
+++ resolved
@@ -494,17 +494,10 @@
     sess.target
         .rust_target_features()
         .iter()
-<<<<<<< HEAD
         .filter(|(_, gate, _)| gate.in_cfg())
         .filter_map(|(feature, gate, _)| {
             if sess.is_nightly_build() || allow_unstable || gate.requires_nightly().is_none() {
                 Some(*feature)
-=======
-        .filter(|&&(_, gate, _)| gate.is_supported())
-        .filter_map(|&(feature, gate, _)| {
-            if sess.is_nightly_build() || allow_unstable || gate.is_stable() {
-                Some(feature)
->>>>>>> f03d3c4a
             } else {
                 None
             }
