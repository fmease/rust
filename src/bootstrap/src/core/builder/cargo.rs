use std::env;
use std::ffi::{OsStr, OsString};
use std::path::{Path, PathBuf};

use super::{Builder, Kind};
use crate::core::build_steps::tool::SourceType;
use crate::core::build_steps::{compile, test};
use crate::core::config::SplitDebuginfo;
use crate::core::config::flags::Color;
use crate::utils::build_stamp;
use crate::utils::helpers::{self, LldThreads, check_cfg_arg, linker_args, linker_flags};
use crate::{
    BootstrapCommand, CLang, Compiler, Config, DocTests, DryRun, EXTRA_CHECK_CFGS, GitRepo, Mode,
    TargetSelection, command, prepare_behaviour_dump_dir, t,
};

/// Represents flag values in `String` form with whitespace delimiter to pass it to the compiler
/// later.
///
/// `-Z crate-attr` flags will be applied recursively on the target code using the
/// `rustc_parse::parser::Parser`. See `rustc_builtin_macros::cmdline_attrs::inject` for more
/// information.
#[derive(Debug, Clone)]
struct Rustflags(String, TargetSelection);

impl Rustflags {
    fn new(target: TargetSelection) -> Rustflags {
        let mut ret = Rustflags(String::new(), target);
        ret.propagate_cargo_env("RUSTFLAGS");
        ret
    }

    /// By default, cargo will pick up on various variables in the environment. However, bootstrap
    /// reuses those variables to pass additional flags to rustdoc, so by default they get
    /// overridden. Explicitly add back any previous value in the environment.
    ///
    /// `prefix` is usually `RUSTFLAGS` or `RUSTDOCFLAGS`.
    fn propagate_cargo_env(&mut self, prefix: &str) {
        // Inherit `RUSTFLAGS` by default ...
        self.env(prefix);

        // ... and also handle target-specific env RUSTFLAGS if they're configured.
        let target_specific = format!("CARGO_TARGET_{}_{}", crate::envify(&self.1.triple), prefix);
        self.env(&target_specific);
    }

    fn env(&mut self, env: &str) {
        if let Ok(s) = env::var(env) {
            for part in s.split(' ') {
                self.arg(part);
            }
        }
    }

    fn arg(&mut self, arg: &str) -> &mut Self {
        assert_eq!(arg.split(' ').count(), 1);
        if !self.0.is_empty() {
            self.0.push(' ');
        }
        self.0.push_str(arg);
        self
    }
}

/// Flags that are passed to the `rustc` shim binary. These flags will only be applied when
/// compiling host code, i.e. when `--target` is unset.
#[derive(Debug, Default)]
struct HostFlags {
    rustc: Vec<String>,
}

impl HostFlags {
    const SEPARATOR: &'static str = " ";

    /// Adds a host rustc flag.
    fn arg<S: Into<String>>(&mut self, flag: S) {
        let value = flag.into().trim().to_string();
        assert!(!value.contains(Self::SEPARATOR));
        self.rustc.push(value);
    }

    /// Encodes all the flags into a single string.
    fn encode(self) -> String {
        self.rustc.join(Self::SEPARATOR)
    }
}

#[derive(Debug)]
pub struct Cargo {
    command: BootstrapCommand,
    args: Vec<OsString>,
    compiler: Compiler,
    target: TargetSelection,
    rustflags: Rustflags,
    rustdocflags: Rustflags,
    hostflags: HostFlags,
    allow_features: String,
    release_build: bool,
}

impl Cargo {
    /// Calls [`Builder::cargo`] and [`Cargo::configure_linker`] to prepare an invocation of `cargo`
    /// to be run.
    pub fn new(
        builder: &Builder<'_>,
        compiler: Compiler,
        mode: Mode,
        source_type: SourceType,
        target: TargetSelection,
        cmd_kind: Kind,
    ) -> Cargo {
        let mut cargo = builder.cargo(compiler, mode, source_type, target, cmd_kind);

        match cmd_kind {
            // No need to configure the target linker for these command types,
            // as they don't invoke rustc at all.
            Kind::Clean | Kind::Suggest | Kind::Format | Kind::Setup => {}
            _ => {
                cargo.configure_linker(builder);
            }
        }

        cargo
    }

    pub fn release_build(&mut self, release_build: bool) {
        self.release_build = release_build;
    }

    pub fn compiler(&self) -> Compiler {
        self.compiler
    }

    pub fn into_cmd(self) -> BootstrapCommand {
        self.into()
    }

    /// Same as [`Cargo::new`] except this one doesn't configure the linker with
    /// [`Cargo::configure_linker`].
    pub fn new_for_mir_opt_tests(
        builder: &Builder<'_>,
        compiler: Compiler,
        mode: Mode,
        source_type: SourceType,
        target: TargetSelection,
        cmd_kind: Kind,
    ) -> Cargo {
        builder.cargo(compiler, mode, source_type, target, cmd_kind)
    }

    pub fn rustdocflag(&mut self, arg: &str) -> &mut Cargo {
        self.rustdocflags.arg(arg);
        self
    }

    pub fn rustflag(&mut self, arg: &str) -> &mut Cargo {
        self.rustflags.arg(arg);
        self
    }

    pub fn arg(&mut self, arg: impl AsRef<OsStr>) -> &mut Cargo {
        self.args.push(arg.as_ref().into());
        self
    }

    pub fn args<I, S>(&mut self, args: I) -> &mut Cargo
    where
        I: IntoIterator<Item = S>,
        S: AsRef<OsStr>,
    {
        for arg in args {
            self.arg(arg.as_ref());
        }
        self
    }

    /// Add an env var to the cargo command instance. Note that `RUSTFLAGS`/`RUSTDOCFLAGS` must go
    /// through [`Cargo::rustdocflags`] and [`Cargo::rustflags`] because inconsistent `RUSTFLAGS`
    /// and `RUSTDOCFLAGS` usages will trigger spurious rebuilds.
    pub fn env(&mut self, key: impl AsRef<OsStr>, value: impl AsRef<OsStr>) -> &mut Cargo {
        assert_ne!(key.as_ref(), "RUSTFLAGS");
        assert_ne!(key.as_ref(), "RUSTDOCFLAGS");
        self.command.env(key.as_ref(), value.as_ref());
        self
    }

    pub fn add_rustc_lib_path(&mut self, builder: &Builder<'_>) {
        builder.add_rustc_lib_path(self.compiler, &mut self.command);
    }

    pub fn current_dir(&mut self, dir: &Path) -> &mut Cargo {
        self.command.current_dir(dir);
        self
    }

    /// Adds nightly-only features that this invocation is allowed to use.
    ///
    /// By default, all nightly features are allowed. Once this is called, it will be restricted to
    /// the given set.
    pub fn allow_features(&mut self, features: &str) -> &mut Cargo {
        if !self.allow_features.is_empty() {
            self.allow_features.push(',');
        }
        self.allow_features.push_str(features);
        self
    }

    fn configure_linker(&mut self, builder: &Builder<'_>) -> &mut Cargo {
        let target = self.target;
        let compiler = self.compiler;

        // Dealing with rpath here is a little special, so let's go into some
        // detail. First off, `-rpath` is a linker option on Unix platforms
        // which adds to the runtime dynamic loader path when looking for
        // dynamic libraries. We use this by default on Unix platforms to ensure
        // that our nightlies behave the same on Windows, that is they work out
        // of the box. This can be disabled by setting `rpath = false` in `[rust]`
        // table of `bootstrap.toml`
        //
        // Ok, so the astute might be wondering "why isn't `-C rpath` used
        // here?" and that is indeed a good question to ask. This codegen
        // option is the compiler's current interface to generating an rpath.
        // Unfortunately it doesn't quite suffice for us. The flag currently
        // takes no value as an argument, so the compiler calculates what it
        // should pass to the linker as `-rpath`. This unfortunately is based on
        // the **compile time** directory structure which when building with
        // Cargo will be very different than the runtime directory structure.
        //
        // All that's a really long winded way of saying that if we use
        // `-Crpath` then the executables generated have the wrong rpath of
        // something like `$ORIGIN/deps` when in fact the way we distribute
        // rustc requires the rpath to be `$ORIGIN/../lib`.
        //
        // So, all in all, to set up the correct rpath we pass the linker
        // argument manually via `-C link-args=-Wl,-rpath,...`. Plus isn't it
        // fun to pass a flag to a tool to pass a flag to pass a flag to a tool
        // to change a flag in a binary?
        if builder.config.rpath_enabled(target) && helpers::use_host_linker(target) {
            let libdir = builder.sysroot_libdir_relative(compiler).to_str().unwrap();
            let rpath = if target.contains("apple") {
                // Note that we need to take one extra step on macOS to also pass
                // `-Wl,-instal_name,@rpath/...` to get things to work right. To
                // do that we pass a weird flag to the compiler to get it to do
                // so. Note that this is definitely a hack, and we should likely
                // flesh out rpath support more fully in the future.
                self.rustflags.arg("-Zosx-rpath-install-name");
                Some(format!("-Wl,-rpath,@loader_path/../{libdir}"))
            } else if !target.is_windows()
                && !target.contains("cygwin")
                && !target.contains("aix")
                && !target.contains("xous")
            {
                self.rustflags.arg("-Clink-args=-Wl,-z,origin");
                Some(format!("-Wl,-rpath,$ORIGIN/../{libdir}"))
            } else {
                None
            };
            if let Some(rpath) = rpath {
                self.rustflags.arg(&format!("-Clink-args={rpath}"));
            }
        }

        for arg in linker_args(builder, compiler.host, LldThreads::Yes, 0) {
            self.hostflags.arg(&arg);
        }

        if let Some(target_linker) = builder.linker(target) {
            let target = crate::envify(&target.triple);
            self.command.env(format!("CARGO_TARGET_{target}_LINKER"), target_linker);
        }
        // We want to set -Clinker using Cargo, therefore we only call `linker_flags` and not
        // `linker_args` here.
        for flag in linker_flags(builder, target, LldThreads::Yes, compiler.stage) {
            self.rustflags.arg(&flag);
        }
        for arg in linker_args(builder, target, LldThreads::Yes, compiler.stage) {
            self.rustdocflags.arg(&arg);
        }

        if !builder.config.dry_run()
            && builder.cc.borrow()[&target].args().iter().any(|arg| arg == "-gz")
        {
            self.rustflags.arg("-Clink-arg=-gz");
        }

        // Ignore linker warnings for now. These are complicated to fix and don't affect the build.
        // FIXME: we should really investigate these...
        self.rustflags.arg("-Alinker-messages");

        // Throughout the build Cargo can execute a number of build scripts
        // compiling C/C++ code and we need to pass compilers, archivers, flags, etc
        // obtained previously to those build scripts.
        // Build scripts use either the `cc` crate or `configure/make` so we pass
        // the options through environment variables that are fetched and understood by both.
        //
        // FIXME: the guard against msvc shouldn't need to be here
        if target.is_msvc() {
            if let Some(ref cl) = builder.config.llvm_clang_cl {
                // FIXME: There is a bug in Clang 18 when building for ARM64:
                // https://github.com/llvm/llvm-project/pull/81849. This is
                // fixed in LLVM 19, but can't be backported.
                if !target.starts_with("aarch64") && !target.starts_with("arm64ec") {
                    self.command.env("CC", cl).env("CXX", cl);
                }
            }
        } else {
            let ccache = builder.config.ccache.as_ref();
            let ccacheify = |s: &Path| {
                let ccache = match ccache {
                    Some(ref s) => s,
                    None => return s.display().to_string(),
                };
                // FIXME: the cc-rs crate only recognizes the literal strings
                // `ccache` and `sccache` when doing caching compilations, so we
                // mirror that here. It should probably be fixed upstream to
                // accept a new env var or otherwise work with custom ccache
                // vars.
                match &ccache[..] {
                    "ccache" | "sccache" => format!("{} {}", ccache, s.display()),
                    _ => s.display().to_string(),
                }
            };
            let triple_underscored = target.triple.replace('-', "_");
            let cc = ccacheify(&builder.cc(target));
            self.command.env(format!("CC_{triple_underscored}"), &cc);

            // Extend `CXXFLAGS_$TARGET` with our extra flags.
            let env = format!("CFLAGS_{triple_underscored}");
            let mut cflags =
                builder.cc_unhandled_cflags(target, GitRepo::Rustc, CLang::C).join(" ");
            if let Ok(var) = std::env::var(&env) {
                cflags.push(' ');
                cflags.push_str(&var);
            }
            self.command.env(env, &cflags);

            if let Some(ar) = builder.ar(target) {
                let ranlib = format!("{} s", ar.display());
                self.command
                    .env(format!("AR_{triple_underscored}"), ar)
                    .env(format!("RANLIB_{triple_underscored}"), ranlib);
            }

            if let Ok(cxx) = builder.cxx(target) {
                let cxx = ccacheify(&cxx);
                self.command.env(format!("CXX_{triple_underscored}"), &cxx);

                // Extend `CXXFLAGS_$TARGET` with our extra flags.
                let env = format!("CXXFLAGS_{triple_underscored}");
                let mut cxxflags =
                    builder.cc_unhandled_cflags(target, GitRepo::Rustc, CLang::Cxx).join(" ");
                if let Ok(var) = std::env::var(&env) {
                    cxxflags.push(' ');
                    cxxflags.push_str(&var);
                }
                self.command.env(&env, cxxflags);
            }
        }

        self
    }
}

impl From<Cargo> for BootstrapCommand {
    fn from(mut cargo: Cargo) -> BootstrapCommand {
        if cargo.release_build {
            cargo.args.insert(0, "--release".into());
        }

        cargo.command.args(cargo.args);

        let rustflags = &cargo.rustflags.0;
        if !rustflags.is_empty() {
            cargo.command.env("RUSTFLAGS", rustflags);
        }

        let rustdocflags = &cargo.rustdocflags.0;
        if !rustdocflags.is_empty() {
            cargo.command.env("RUSTDOCFLAGS", rustdocflags);
        }

        let encoded_hostflags = cargo.hostflags.encode();
        if !encoded_hostflags.is_empty() {
            cargo.command.env("RUSTC_HOST_FLAGS", encoded_hostflags);
        }

        if !cargo.allow_features.is_empty() {
            cargo.command.env("RUSTC_ALLOW_FEATURES", cargo.allow_features);
        }

        cargo.command
    }
}

impl Builder<'_> {
    /// Like [`Builder::cargo`], but only passes flags that are valid for all commands.
    pub fn bare_cargo(
        &self,
        compiler: Compiler,
        mode: Mode,
        target: TargetSelection,
        cmd_kind: Kind,
    ) -> BootstrapCommand {
        let mut cargo = match cmd_kind {
            Kind::Clippy => {
                let mut cargo = self.cargo_clippy_cmd(compiler);
                cargo.arg(cmd_kind.as_str());
                cargo
            }
            Kind::MiriSetup => {
                let mut cargo = self.cargo_miri_cmd(compiler);
                cargo.arg("miri").arg("setup");
                cargo
            }
            Kind::MiriTest => {
                let mut cargo = self.cargo_miri_cmd(compiler);
                cargo.arg("miri").arg("test");
                cargo
            }
            _ => {
                let mut cargo = command(&self.initial_cargo);
                cargo.arg(cmd_kind.as_str());
                cargo
            }
        };

        // Run cargo from the source root so it can find .cargo/config.
        // This matters when using vendoring and the working directory is outside the repository.
        cargo.current_dir(&self.src);

        let out_dir = self.stage_out(compiler, mode);
        cargo.env("CARGO_TARGET_DIR", &out_dir);

        // Found with `rg "init_env_logger\("`. If anyone uses `init_env_logger`
        // from out of tree it shouldn't matter, since x.py is only used for
        // building in-tree.
        let color_logs = ["RUSTDOC_LOG_COLOR", "RUSTC_LOG_COLOR", "RUST_LOG_COLOR"];
        match self.build.config.color {
            Color::Always => {
                cargo.arg("--color=always");
                for log in &color_logs {
                    cargo.env(log, "always");
                }
            }
            Color::Never => {
                cargo.arg("--color=never");
                for log in &color_logs {
                    cargo.env(log, "never");
                }
            }
            Color::Auto => {} // nothing to do
        }

        if cmd_kind != Kind::Install {
            cargo.arg("--target").arg(target.rustc_target_arg());
        } else {
            assert_eq!(target, compiler.host);
        }

        // Remove make-related flags to ensure Cargo can correctly set things up
        cargo.env_remove("MAKEFLAGS");
        cargo.env_remove("MFLAGS");

        cargo
    }

    /// This will create a [`BootstrapCommand`] that represents a pending execution of cargo. This
    /// cargo will be configured to use `compiler` as the actual rustc compiler, its output will be
    /// scoped by `mode`'s output directory, it will pass the `--target` flag for the specified
    /// `target`, and will be executing the Cargo command `cmd`. `cmd` can be `miri-cmd` for
    /// commands to be run with Miri.
    fn cargo(
        &self,
        compiler: Compiler,
        mode: Mode,
        source_type: SourceType,
        target: TargetSelection,
        cmd_kind: Kind,
    ) -> Cargo {
        let mut cargo = self.bare_cargo(compiler, mode, target, cmd_kind);
        let out_dir = self.stage_out(compiler, mode);

        let mut hostflags = HostFlags::default();

        // Codegen backends are not yet tracked by -Zbinary-dep-depinfo,
        // so we need to explicitly clear out if they've been updated.
        for backend in self.codegen_backends(compiler) {
            build_stamp::clear_if_dirty(self, &out_dir, &backend);
        }

        if cmd_kind == Kind::Doc {
            let my_out = match mode {
                // This is the intended out directory for compiler documentation.
                Mode::Rustc | Mode::ToolRustc => self.compiler_doc_out(target),
                Mode::Std => {
                    if self.config.cmd.json() {
                        out_dir.join(target).join("json-doc")
                    } else {
                        out_dir.join(target).join("doc")
                    }
                }
                _ => panic!("doc mode {mode:?} not expected"),
            };
            let rustdoc = self.rustdoc(compiler);
            build_stamp::clear_if_dirty(self, &my_out, &rustdoc);
        }

        let profile_var = |name: &str| cargo_profile_var(name, &self.config);

        // See comment in rustc_llvm/build.rs for why this is necessary, largely llvm-config
        // needs to not accidentally link to libLLVM in stage0/lib.
        cargo.env("REAL_LIBRARY_PATH_VAR", helpers::dylib_path_var());
        if let Some(e) = env::var_os(helpers::dylib_path_var()) {
            cargo.env("REAL_LIBRARY_PATH", e);
        }

        // Set a flag for `check`/`clippy`/`fix`, so that certain build
        // scripts can do less work (i.e. not building/requiring LLVM).
        if matches!(cmd_kind, Kind::Check | Kind::Clippy | Kind::Fix) {
            // If we've not yet built LLVM, or it's stale, then bust
            // the rustc_llvm cache. That will always work, even though it
            // may mean that on the next non-check build we'll need to rebuild
            // rustc_llvm. But if LLVM is stale, that'll be a tiny amount
            // of work comparatively, and we'd likely need to rebuild it anyway,
            // so that's okay.
            if crate::core::build_steps::llvm::prebuilt_llvm_config(self, target, false)
                .should_build()
            {
                cargo.env("RUST_CHECK", "1");
            }
        }

        let stage = if compiler.stage == 0 && self.local_rebuild {
            // Assume the local-rebuild rustc already has stage1 features.
            1
        } else {
            compiler.stage
        };

        // We synthetically interpret a stage0 compiler used to build tools as a
        // "raw" compiler in that it's the exact snapshot we download. Normally
        // the stage0 build means it uses libraries build by the stage0
        // compiler, but for tools we just use the precompiled libraries that
        // we've downloaded
        let use_snapshot = mode == Mode::ToolBootstrap;
        assert!(!use_snapshot || stage == 0 || self.local_rebuild);

        let maybe_sysroot = self.sysroot(compiler);
        let sysroot = if use_snapshot { self.rustc_snapshot_sysroot() } else { &maybe_sysroot };
        let libdir = self.rustc_libdir(compiler);

        let sysroot_str = sysroot.as_os_str().to_str().expect("sysroot should be UTF-8");
        if self.is_verbose() && !matches!(self.config.dry_run, DryRun::SelfCheck) {
            println!("using sysroot {sysroot_str}");
        }

        let mut rustflags = Rustflags::new(target);
        if stage != 0 {
            if let Ok(s) = env::var("CARGOFLAGS_NOT_BOOTSTRAP") {
                cargo.args(s.split_whitespace());
            }
            rustflags.env("RUSTFLAGS_NOT_BOOTSTRAP");
        } else {
            if let Ok(s) = env::var("CARGOFLAGS_BOOTSTRAP") {
                cargo.args(s.split_whitespace());
            }
            rustflags.env("RUSTFLAGS_BOOTSTRAP");
            rustflags.arg("--cfg=bootstrap");
        }

        if cmd_kind == Kind::Clippy {
            // clippy overwrites sysroot if we pass it to cargo.
            // Pass it directly to clippy instead.
            // NOTE: this can't be fixed in clippy because we explicitly don't set `RUSTC`,
            // so it has no way of knowing the sysroot.
            rustflags.arg("--sysroot");
            rustflags.arg(sysroot_str);
        }

        let use_new_symbol_mangling = match self.config.rust_new_symbol_mangling {
            Some(setting) => {
                // If an explicit setting is given, use that
                setting
            }
            None => {
                if mode == Mode::Std {
                    // The standard library defaults to the legacy scheme
                    false
                } else {
                    // The compiler and tools default to the new scheme
                    true
                }
            }
        };

        // By default, windows-rs depends on a native library that doesn't get copied into the
        // sysroot. Passing this cfg enables raw-dylib support instead, which makes the native
        // library unnecessary. This can be removed when windows-rs enables raw-dylib
        // unconditionally.
        if let Mode::Rustc | Mode::ToolRustc | Mode::ToolBootstrap = mode {
            rustflags.arg("--cfg=windows_raw_dylib");
        }

        if use_new_symbol_mangling {
            rustflags.arg("-Csymbol-mangling-version=v0");
        } else {
            rustflags.arg("-Csymbol-mangling-version=legacy");
        }

        // FIXME: the following components don't build with `-Zrandomize-layout` yet:
        // - rust-analyzer, due to the rowan crate
        // so we exclude an entire category of steps here due to lack of fine-grained control over
        // rustflags.
        if self.config.rust_randomize_layout && mode != Mode::ToolRustc {
            rustflags.arg("-Zrandomize-layout");
        }

        // Enable compile-time checking of `cfg` names, values and Cargo `features`.
        //
        // Note: `std`, `alloc` and `core` imports some dependencies by #[path] (like
        // backtrace, core_simd, std_float, ...), those dependencies have their own
        // features but cargo isn't involved in the #[path] process and so cannot pass the
        // complete list of features, so for that reason we don't enable checking of
        // features for std crates.
        if mode == Mode::Std {
            rustflags.arg("--check-cfg=cfg(feature,values(any()))");
        }

        // Add extra cfg not defined in/by rustc
        //
        // Note: Although it would seems that "-Zunstable-options" to `rustflags` is useless as
        // cargo would implicitly add it, it was discover that sometimes bootstrap only use
        // `rustflags` without `cargo` making it required.
        rustflags.arg("-Zunstable-options");
        for (restricted_mode, name, values) in EXTRA_CHECK_CFGS {
            if restricted_mode.is_none() || *restricted_mode == Some(mode) {
                rustflags.arg(&check_cfg_arg(name, *values));
            }
        }

        // FIXME(rust-lang/cargo#5754) we shouldn't be using special command arguments
        // to the host invocation here, but rather Cargo should know what flags to pass rustc
        // itself.
        if stage == 0 {
            hostflags.arg("--cfg=bootstrap");
        }
        // Cargo doesn't pass RUSTFLAGS to proc_macros:
        // https://github.com/rust-lang/cargo/issues/4423
        // Thus, if we are on stage 0, we explicitly set `--cfg=bootstrap`.
        // We also declare that the flag is expected, which we need to do to not
        // get warnings about it being unexpected.
        hostflags.arg("-Zunstable-options");
        hostflags.arg("--check-cfg=cfg(bootstrap)");

        // FIXME: It might be better to use the same value for both `RUSTFLAGS` and `RUSTDOCFLAGS`,
        // but this breaks CI. At the very least, stage0 `rustdoc` needs `--cfg bootstrap`. See
        // #71458.
        let mut rustdocflags = rustflags.clone();
        rustdocflags.propagate_cargo_env("RUSTDOCFLAGS");
        if stage == 0 {
            rustdocflags.env("RUSTDOCFLAGS_BOOTSTRAP");
        } else {
            rustdocflags.env("RUSTDOCFLAGS_NOT_BOOTSTRAP");
        }

        if let Ok(s) = env::var("CARGOFLAGS") {
            cargo.args(s.split_whitespace());
        }

        match mode {
            Mode::Std | Mode::ToolBootstrap | Mode::ToolStd => {}
            Mode::Rustc | Mode::Codegen | Mode::ToolRustc => {
                // Build proc macros both for the host and the target unless proc-macros are not
                // supported by the target.
                if target != compiler.host && cmd_kind != Kind::Check {
                    let mut rustc_cmd = command(self.rustc(compiler));
                    self.add_rustc_lib_path(compiler, &mut rustc_cmd);

                    let error = rustc_cmd
                        .arg("--target")
                        .arg(target.rustc_target_arg())
                        .arg("--print=file-names")
                        .arg("--crate-type=proc-macro")
                        .arg("-")
                        .run_capture(self)
                        .stderr();

                    let not_supported = error
                        .lines()
                        .any(|line| line.contains("unsupported crate type `proc-macro`"));
                    if !not_supported {
                        cargo.arg("-Zdual-proc-macros");
                        rustflags.arg("-Zdual-proc-macros");
                    }
                }
            }
        }

        // This tells Cargo (and in turn, rustc) to output more complete
        // dependency information.  Most importantly for bootstrap, this
        // includes sysroot artifacts, like libstd, which means that we don't
        // need to track those in bootstrap (an error prone process!). This
        // feature is currently unstable as there may be some bugs and such, but
        // it represents a big improvement in bootstrap's reliability on
        // rebuilds, so we're using it here.
        //
        // For some additional context, see #63470 (the PR originally adding
        // this), as well as #63012 which is the tracking issue for this
        // feature on the rustc side.
        cargo.arg("-Zbinary-dep-depinfo");
        let allow_features = match mode {
            Mode::ToolBootstrap | Mode::ToolStd => {
                // Restrict the allowed features so we don't depend on nightly
                // accidentally.
                //
                // binary-dep-depinfo is used by bootstrap itself for all
                // compilations.
                //
                // Lots of tools depend on proc_macro2 and proc-macro-error.
                // Those have build scripts which assume nightly features are
                // available if the `rustc` version is "nighty" or "dev". See
                // bin/rustc.rs for why that is a problem. Instead of labeling
                // those features for each individual tool that needs them,
                // just blanket allow them here.
                //
                // If this is ever removed, be sure to add something else in
                // its place to keep the restrictions in place (or make a way
                // to unset RUSTC_BOOTSTRAP).
                "binary-dep-depinfo,proc_macro_span,proc_macro_span_shrink,proc_macro_diagnostic"
                    .to_string()
            }
            Mode::Std | Mode::Rustc | Mode::Codegen | Mode::ToolRustc => String::new(),
        };

        cargo.arg("-j").arg(self.jobs().to_string());

        // Make cargo emit diagnostics relative to the rustc src dir.
        cargo.arg(format!("-Zroot-dir={}", self.src.display()));

        // FIXME: Temporary fix for https://github.com/rust-lang/cargo/issues/3005
        // Force cargo to output binaries with disambiguating hashes in the name
        let mut metadata = if compiler.stage == 0 {
            // Treat stage0 like a special channel, whether it's a normal prior-
            // release rustc or a local rebuild with the same version, so we
            // never mix these libraries by accident.
            "bootstrap".to_string()
        } else {
            self.config.channel.to_string()
        };
        // We want to make sure that none of the dependencies between
        // std/test/rustc unify with one another. This is done for weird linkage
        // reasons but the gist of the problem is that if librustc, libtest, and
        // libstd all depend on libc from crates.io (which they actually do) we
        // want to make sure they all get distinct versions. Things get really
        // weird if we try to unify all these dependencies right now, namely
        // around how many times the library is linked in dynamic libraries and
        // such. If rustc were a static executable or if we didn't ship dylibs
        // this wouldn't be a problem, but we do, so it is. This is in general
        // just here to make sure things build right. If you can remove this and
        // things still build right, please do!
        match mode {
            Mode::Std => metadata.push_str("std"),
            // When we're building rustc tools, they're built with a search path
            // that contains things built during the rustc build. For example,
            // bitflags is built during the rustc build, and is a dependency of
            // rustdoc as well. We're building rustdoc in a different target
            // directory, though, which means that Cargo will rebuild the
            // dependency. When we go on to build rustdoc, we'll look for
            // bitflags, and find two different copies: one built during the
            // rustc step and one that we just built. This isn't always a
            // problem, somehow -- not really clear why -- but we know that this
            // fixes things.
            Mode::ToolRustc => metadata.push_str("tool-rustc"),
            // Same for codegen backends.
            Mode::Codegen => metadata.push_str("codegen"),
            _ => {}
        }
        // `rustc_driver`'s version number is always `0.0.0`, which can cause linker search path
        // problems on side-by-side installs because we don't include the version number of the
        // `rustc_driver` being built. This can cause builds of different version numbers to produce
        // `librustc_driver*.so` artifacts that end up with identical filename hashes.
        metadata.push_str(&self.version);

        cargo.env("__CARGO_DEFAULT_LIB_METADATA", &metadata);

        if cmd_kind == Kind::Clippy {
            rustflags.arg("-Zforce-unstable-if-unmarked");
        }

        rustflags.arg("-Zmacro-backtrace");

        let want_rustdoc = self.doc_tests != DocTests::No;

        // Clear the output directory if the real rustc we're using has changed;
        // Cargo cannot detect this as it thinks rustc is bootstrap/debug/rustc.
        //
        // Avoid doing this during dry run as that usually means the relevant
        // compiler is not yet linked/copied properly.
        //
        // Only clear out the directory if we're compiling std; otherwise, we
        // should let Cargo take care of things for us (via depdep info)
        if !self.config.dry_run() && mode == Mode::Std && cmd_kind == Kind::Build {
            build_stamp::clear_if_dirty(self, &out_dir, &self.rustc(compiler));
        }

        let rustdoc_path = match cmd_kind {
            Kind::Doc | Kind::Test | Kind::MiriTest => self.rustdoc(compiler),
            _ => PathBuf::from("/path/to/nowhere/rustdoc/not/required"),
        };

        // Customize the compiler we're running. Specify the compiler to cargo
        // as our shim and then pass it some various options used to configure
        // how the actual compiler itself is called.
        //
        // These variables are primarily all read by
        // src/bootstrap/bin/{rustc.rs,rustdoc.rs}
        cargo
            .env("RUSTBUILD_NATIVE_DIR", self.native_dir(target))
            .env("RUSTC_REAL", self.rustc(compiler))
            .env("RUSTC_STAGE", stage.to_string())
            .env("RUSTC_SYSROOT", sysroot)
            .env("RUSTC_LIBDIR", libdir)
            .env("RUSTDOC", self.bootstrap_out.join("rustdoc"))
            .env("RUSTDOC_REAL", rustdoc_path)
            .env("RUSTC_ERROR_METADATA_DST", self.extended_error_dir())
            .env("RUSTC_BREAK_ON_ICE", "1");

        // Set RUSTC_WRAPPER to the bootstrap shim, which switches between beta and in-tree
        // sysroot depending on whether we're building build scripts.
        // NOTE: we intentionally use RUSTC_WRAPPER so that we can support clippy - RUSTC is not
        // respected by clippy-driver; RUSTC_WRAPPER happens earlier, before clippy runs.
        cargo.env("RUSTC_WRAPPER", self.bootstrap_out.join("rustc"));
        // NOTE: we also need to set RUSTC so cargo can run `rustc -vV`; apparently that ignores RUSTC_WRAPPER >:(
        cargo.env("RUSTC", self.bootstrap_out.join("rustc"));

        // Someone might have set some previous rustc wrapper (e.g.
        // sccache) before bootstrap overrode it. Respect that variable.
        if let Some(existing_wrapper) = env::var_os("RUSTC_WRAPPER") {
            cargo.env("RUSTC_WRAPPER_REAL", existing_wrapper);
        }

        // If this is for `miri-test`, prepare the sysroots.
        if cmd_kind == Kind::MiriTest {
            self.ensure(compile::Std::new(compiler, compiler.host));
            let host_sysroot = self.sysroot(compiler);
            let miri_sysroot = test::Miri::build_miri_sysroot(self, compiler, target);
            cargo.env("MIRI_SYSROOT", &miri_sysroot);
            cargo.env("MIRI_HOST_SYSROOT", &host_sysroot);
        }

        cargo.env(profile_var("STRIP"), self.config.rust_strip.to_string());

        if let Some(stack_protector) = &self.config.rust_stack_protector {
            rustflags.arg(&format!("-Zstack-protector={stack_protector}"));
        }

        if !matches!(cmd_kind, Kind::Build | Kind::Check | Kind::Clippy | Kind::Fix) && want_rustdoc
        {
            cargo.env("RUSTDOC_LIBDIR", self.rustc_libdir(compiler));
        }

        let debuginfo_level = match mode {
            Mode::Rustc | Mode::Codegen => self.config.rust_debuginfo_level_rustc,
            Mode::Std => self.config.rust_debuginfo_level_std,
            Mode::ToolBootstrap | Mode::ToolStd | Mode::ToolRustc => {
                self.config.rust_debuginfo_level_tools
            }
        };
        cargo.env(profile_var("DEBUG"), debuginfo_level.to_string());
        if let Some(opt_level) = &self.config.rust_optimize.get_opt_level() {
            cargo.env(profile_var("OPT_LEVEL"), opt_level);
        }
        cargo.env(
            profile_var("DEBUG_ASSERTIONS"),
            if mode == Mode::Std {
                self.config.std_debug_assertions.to_string()
            } else {
                self.config.rustc_debug_assertions.to_string()
            },
        );
        cargo.env(
            profile_var("OVERFLOW_CHECKS"),
            if mode == Mode::Std {
                self.config.rust_overflow_checks_std.to_string()
            } else {
                self.config.rust_overflow_checks.to_string()
            },
        );

        match self.config.split_debuginfo(target) {
            SplitDebuginfo::Packed => rustflags.arg("-Csplit-debuginfo=packed"),
            SplitDebuginfo::Unpacked => rustflags.arg("-Csplit-debuginfo=unpacked"),
            SplitDebuginfo::Off => rustflags.arg("-Csplit-debuginfo=off"),
        };

        if self.config.cmd.bless() {
            // Bless `expect!` tests.
            cargo.env("UPDATE_EXPECT", "1");
        }

        if !mode.is_tool() {
            cargo.env("RUSTC_FORCE_UNSTABLE", "1");
        }

        if let Some(x) = self.crt_static(target) {
            if x {
                rustflags.arg("-Ctarget-feature=+crt-static");
            } else {
                rustflags.arg("-Ctarget-feature=-crt-static");
            }
        }

        if let Some(x) = self.crt_static(compiler.host) {
            let sign = if x { "+" } else { "-" };
            hostflags.arg(format!("-Ctarget-feature={sign}crt-static"));
        }

        if let Some(map_to) = self.build.debuginfo_map_to(GitRepo::Rustc) {
            let map = format!("{}={}", self.build.src.display(), map_to);
            cargo.env("RUSTC_DEBUGINFO_MAP", map);

            // `rustc` needs to know the virtual `/rustc/$hash` we're mapping to,
            // in order to opportunistically reverse it later.
            cargo.env("CFG_VIRTUAL_RUST_SOURCE_BASE_DIR", map_to);
        }

        if self.config.rust_remap_debuginfo {
            let mut env_var = OsString::new();
            if let Some(vendor) = self.build.vendored_crates_path() {
                env_var.push(vendor);
                env_var.push("=/rust/deps");
            } else {
                let registry_src = t!(home::cargo_home()).join("registry").join("src");
                for entry in t!(std::fs::read_dir(registry_src)) {
                    if !env_var.is_empty() {
                        env_var.push("\t");
                    }
                    env_var.push(t!(entry).path());
                    env_var.push("=/rust/deps");
                }
            }
            cargo.env("RUSTC_CARGO_REGISTRY_SRC_TO_REMAP", env_var);
        }

        // Enable usage of unstable features
        cargo.env("RUSTC_BOOTSTRAP", "1");

        if self.config.dump_bootstrap_shims {
            prepare_behaviour_dump_dir(self.build);

            cargo
                .env("DUMP_BOOTSTRAP_SHIMS", self.build.out.join("bootstrap-shims-dump"))
                .env("BUILD_OUT", &self.build.out)
                .env("CARGO_HOME", t!(home::cargo_home()));
        };

        self.add_rust_test_threads(&mut cargo);

        // Almost all of the crates that we compile as part of the bootstrap may
        // have a build script, including the standard library. To compile a
        // build script, however, it itself needs a standard library! This
        // introduces a bit of a pickle when we're compiling the standard
        // library itself.
        //
        // To work around this we actually end up using the snapshot compiler
        // (stage0) for compiling build scripts of the standard library itself.
        // The stage0 compiler is guaranteed to have a libstd available for use.
        //
        // For other crates, however, we know that we've already got a standard
        // library up and running, so we can use the normal compiler to compile
        // build scripts in that situation.
        if mode == Mode::Std {
            cargo
                .env("RUSTC_SNAPSHOT", &self.initial_rustc)
                .env("RUSTC_SNAPSHOT_LIBDIR", self.rustc_snapshot_libdir());
        } else {
            cargo
                .env("RUSTC_SNAPSHOT", self.rustc(compiler))
                .env("RUSTC_SNAPSHOT_LIBDIR", self.rustc_libdir(compiler));
        }

        // Tools that use compiler libraries may inherit the `-lLLVM` link
        // requirement, but the `-L` library path is not propagated across
        // separate Cargo projects. We can add LLVM's library path to the
        // rustc args as a workaround.
        if mode == Mode::ToolRustc || mode == Mode::Codegen {
            if let Some(llvm_config) = self.llvm_config(target) {
                let llvm_libdir =
                    command(llvm_config).arg("--libdir").run_capture_stdout(self).stdout();
                if target.is_msvc() {
                    rustflags.arg(&format!("-Clink-arg=-LIBPATH:{llvm_libdir}"));
                } else {
                    rustflags.arg(&format!("-Clink-arg=-L{llvm_libdir}"));
                }
            }
        }

        // Compile everything except libraries and proc macros with the more
        // efficient initial-exec TLS model. This doesn't work with `dlopen`,
        // so we can't use it by default in general, but we can use it for tools
        // and our own internal libraries.
        if !mode.must_support_dlopen() && !target.triple.starts_with("powerpc-") {
            cargo.env("RUSTC_TLS_MODEL_INITIAL_EXEC", "1");
        }

        // Ignore incremental modes except for stage0, since we're
        // not guaranteeing correctness across builds if the compiler
        // is changing under your feet.
        if self.config.incremental && compiler.stage == 0 {
            cargo.env("CARGO_INCREMENTAL", "1");
        } else {
            // Don't rely on any default setting for incr. comp. in Cargo
            cargo.env("CARGO_INCREMENTAL", "0");
        }

        if let Some(ref on_fail) = self.config.on_fail {
            cargo.env("RUSTC_ON_FAIL", on_fail);
        }

        if self.config.print_step_timings {
            cargo.env("RUSTC_PRINT_STEP_TIMINGS", "1");
        }

        if self.config.print_step_rusage {
            cargo.env("RUSTC_PRINT_STEP_RUSAGE", "1");
        }

        if self.config.backtrace_on_ice {
            cargo.env("RUSTC_BACKTRACE_ON_ICE", "1");
        }

        if self.is_verbose() {
            // This provides very useful logs especially when debugging build cache-related stuff.
            cargo.env("CARGO_LOG", "cargo::core::compiler::fingerprint=info");
        }

        cargo.env("RUSTC_VERBOSE", self.verbosity.to_string());

        // Downstream forks of the Rust compiler might want to use a custom libc to add support for
        // targets that are not yet available upstream. Adding a patch to replace libc with a
        // custom one would cause compilation errors though, because Cargo would interpret the
        // custom libc as part of the workspace, and apply the check-cfg lints on it.
        //
        // The libc build script emits check-cfg flags only when this environment variable is set,
        // so this line allows the use of custom libcs.
        cargo.env("LIBC_CHECK_CFG", "1");

        let mut lint_flags = Vec::new();

        // Lints for all in-tree code: compiler, rustdoc, cranelift, gcc,
        // clippy, rustfmt, rust-analyzer, etc.
        if source_type == SourceType::InTree {
            // When extending this list, add the new lints to the RUSTFLAGS of the
            // build_bootstrap function of src/bootstrap/bootstrap.py as well as
            // some code doesn't go through this `rustc` wrapper.
            lint_flags.push("-Wrust_2018_idioms");
            lint_flags.push("-Wunused_lifetimes");

            if self.config.deny_warnings {
                lint_flags.push("-Dwarnings");
                rustdocflags.arg("-Dwarnings");
            }

            rustdocflags.arg("-Wrustdoc::invalid_codeblock_attributes");
        }

        // Lints just for `compiler/` crates.
        if mode == Mode::Rustc {
            lint_flags.push("-Wrustc::internal");
            lint_flags.push("-Drustc::symbol_intern_string_literal");
            // FIXME(edition_2024): Change this to `-Wrust_2024_idioms` when all
            // of the individual lints are satisfied.
            lint_flags.push("-Wkeyword_idents_2024");
            lint_flags.push("-Wunreachable_pub");
            lint_flags.push("-Wunsafe_op_in_unsafe_fn");
<<<<<<< HEAD
=======
            lint_flags.push("-Wunused_crate_dependencies");
>>>>>>> ff46ea82
        }

        // This does not use RUSTFLAGS for two reasons.
        // - Due to caching issues with Cargo. Clippy is treated as an "in
        //   tree" tool, but shares the same cache as other "submodule" tools.
        //   With these options set in RUSTFLAGS, that causes *every* shared
        //   dependency to be rebuilt. By injecting this into the rustc
        //   wrapper, this circumvents Cargo's fingerprint detection. This is
        //   fine because lint flags are always ignored in dependencies.
        //   Eventually this should be fixed via better support from Cargo.
        // - RUSTFLAGS is ignored for proc macro crates that are being built on
        //   the host (because `--target` is given). But we want the lint flags
        //   to be applied to proc macro crates.
        cargo.env("RUSTC_LINT_FLAGS", lint_flags.join(" "));

        if self.config.rust_frame_pointers {
            rustflags.arg("-Cforce-frame-pointers=true");
        }

        // If Control Flow Guard is enabled, pass the `control-flow-guard` flag to rustc
        // when compiling the standard library, since this might be linked into the final outputs
        // produced by rustc. Since this mitigation is only available on Windows, only enable it
        // for the standard library in case the compiler is run on a non-Windows platform.
        // This is not needed for stage 0 artifacts because these will only be used for building
        // the stage 1 compiler.
        if cfg!(windows)
            && mode == Mode::Std
            && self.config.control_flow_guard
            && compiler.stage >= 1
        {
            rustflags.arg("-Ccontrol-flow-guard");
        }

        // If EHCont Guard is enabled, pass the `-Zehcont-guard` flag to rustc when compiling the
        // standard library, since this might be linked into the final outputs produced by rustc.
        // Since this mitigation is only available on Windows, only enable it for the standard
        // library in case the compiler is run on a non-Windows platform.
        // This is not needed for stage 0 artifacts because these will only be used for building
        // the stage 1 compiler.
        if cfg!(windows) && mode == Mode::Std && self.config.ehcont_guard && compiler.stage >= 1 {
            rustflags.arg("-Zehcont-guard");
        }

        // For `cargo doc` invocations, make rustdoc print the Rust version into the docs
        // This replaces spaces with tabs because RUSTDOCFLAGS does not
        // support arguments with regular spaces. Hopefully someday Cargo will
        // have space support.
        let rust_version = self.rust_version().replace(' ', "\t");
        rustdocflags.arg("--crate-version").arg(&rust_version);

        // Environment variables *required* throughout the build
        //
        // FIXME: should update code to not require this env var

        // The host this new compiler will *run* on.
        cargo.env("CFG_COMPILER_HOST_TRIPLE", target.triple);
        // The host this new compiler is being *built* on.
        cargo.env("CFG_COMPILER_BUILD_TRIPLE", compiler.host.triple);

        // Set this for all builds to make sure doc builds also get it.
        cargo.env("CFG_RELEASE_CHANNEL", &self.config.channel);

        // This one's a bit tricky. As of the time of this writing the compiler
        // links to the `winapi` crate on crates.io. This crate provides raw
        // bindings to Windows system functions, sort of like libc does for
        // Unix. This crate also, however, provides "import libraries" for the
        // MinGW targets. There's an import library per dll in the windows
        // distribution which is what's linked to. These custom import libraries
        // are used because the winapi crate can reference Windows functions not
        // present in the MinGW import libraries.
        //
        // For example MinGW may ship libdbghelp.a, but it may not have
        // references to all the functions in the dbghelp dll. Instead the
        // custom import library for dbghelp in the winapi crates has all this
        // information.
        //
        // Unfortunately for us though the import libraries are linked by
        // default via `-ldylib=winapi_foo`. That is, they're linked with the
        // `dylib` type with a `winapi_` prefix (so the winapi ones don't
        // conflict with the system MinGW ones). This consequently means that
        // the binaries we ship of things like rustc_codegen_llvm (aka the rustc_codegen_llvm
        // DLL) when linked against *again*, for example with procedural macros
        // or plugins, will trigger the propagation logic of `-ldylib`, passing
        // `-lwinapi_foo` to the linker again. This isn't actually available in
        // our distribution, however, so the link fails.
        //
        // To solve this problem we tell winapi to not use its bundled import
        // libraries. This means that it will link to the system MinGW import
        // libraries by default, and the `-ldylib=foo` directives will still get
        // passed to the final linker, but they'll look like `-lfoo` which can
        // be resolved because MinGW has the import library. The downside is we
        // don't get newer functions from Windows, but we don't use any of them
        // anyway.
        if !mode.is_tool() {
            cargo.env("WINAPI_NO_BUNDLED_LIBRARIES", "1");
        }

        for _ in 0..self.verbosity {
            cargo.arg("-v");
        }

        match (mode, self.config.rust_codegen_units_std, self.config.rust_codegen_units) {
            (Mode::Std, Some(n), _) | (_, _, Some(n)) => {
                cargo.env(profile_var("CODEGEN_UNITS"), n.to_string());
            }
            _ => {
                // Don't set anything
            }
        }

        if self.config.locked_deps {
            cargo.arg("--locked");
        }
        if self.config.vendor || self.is_sudo {
            cargo.arg("--frozen");
        }

        // Try to use a sysroot-relative bindir, in case it was configured absolutely.
        cargo.env("RUSTC_INSTALL_BINDIR", self.config.bindir_relative());

        cargo.force_coloring_in_ci();

        // When we build Rust dylibs they're all intended for intermediate
        // usage, so make sure we pass the -Cprefer-dynamic flag instead of
        // linking all deps statically into the dylib.
        if matches!(mode, Mode::Std) {
            rustflags.arg("-Cprefer-dynamic");
        }
        if matches!(mode, Mode::Rustc) && !self.link_std_into_rustc_driver(target) {
            rustflags.arg("-Cprefer-dynamic");
        }

        cargo.env(
            "RUSTC_LINK_STD_INTO_RUSTC_DRIVER",
            if self.link_std_into_rustc_driver(target) { "1" } else { "0" },
        );

        // When building incrementally we default to a lower ThinLTO import limit
        // (unless explicitly specified otherwise). This will produce a somewhat
        // slower code but give way better compile times.
        {
            let limit = match self.config.rust_thin_lto_import_instr_limit {
                Some(limit) => Some(limit),
                None if self.config.incremental => Some(10),
                _ => None,
            };

            if let Some(limit) = limit {
                if stage == 0
                    || self.config.default_codegen_backend(target).unwrap_or_default() == "llvm"
                {
                    rustflags.arg(&format!("-Cllvm-args=-import-instr-limit={limit}"));
                }
            }
        }

        if matches!(mode, Mode::Std) {
            if let Some(mir_opt_level) = self.config.rust_validate_mir_opts {
                rustflags.arg("-Zvalidate-mir");
                rustflags.arg(&format!("-Zmir-opt-level={mir_opt_level}"));
            }
            if self.config.rust_randomize_layout {
                rustflags.arg("--cfg=randomized_layouts");
            }
            // Always enable inlining MIR when building the standard library.
            // Without this flag, MIR inlining is disabled when incremental compilation is enabled.
            // That causes some mir-opt tests which inline functions from the standard library to
            // break when incremental compilation is enabled. So this overrides the "no inlining
            // during incremental builds" heuristic for the standard library.
            rustflags.arg("-Zinline-mir");

            // Similarly, we need to keep debug info for functions inlined into other std functions,
            // even if we're not going to output debuginfo for the crate we're currently building,
            // so that it'll be available when downstream consumers of std try to use it.
            rustflags.arg("-Zinline-mir-preserve-debug");

            rustflags.arg("-Zmir_strip_debuginfo=locals-in-tiny-functions");
        }

        let release_build = self.config.rust_optimize.is_release() &&
            // cargo bench/install do not accept `--release` and miri doesn't want it
            !matches!(cmd_kind, Kind::Bench | Kind::Install | Kind::Miri | Kind::MiriSetup | Kind::MiriTest);

        Cargo {
            command: cargo,
            args: vec![],
            compiler,
            target,
            rustflags,
            rustdocflags,
            hostflags,
            allow_features,
            release_build,
        }
    }
}

pub fn cargo_profile_var(name: &str, config: &Config) -> String {
    let profile = if config.rust_optimize.is_release() { "RELEASE" } else { "DEV" };
    format!("CARGO_PROFILE_{}_{}", profile, name)
}<|MERGE_RESOLUTION|>--- conflicted
+++ resolved
@@ -1073,10 +1073,7 @@
             lint_flags.push("-Wkeyword_idents_2024");
             lint_flags.push("-Wunreachable_pub");
             lint_flags.push("-Wunsafe_op_in_unsafe_fn");
-<<<<<<< HEAD
-=======
             lint_flags.push("-Wunused_crate_dependencies");
->>>>>>> ff46ea82
         }
 
         // This does not use RUSTFLAGS for two reasons.
