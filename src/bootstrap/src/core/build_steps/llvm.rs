--- conflicted
+++ resolved
@@ -518,11 +518,7 @@
         }
 
         // https://llvm.org/docs/HowToCrossCompileLLVM.html
-<<<<<<< HEAD
-        if !builder.is_builder_target(&target) {
-=======
         if !builder.is_builder_target(target) {
->>>>>>> 0f490b04
             let LlvmResult { llvm_config, .. } =
                 builder.ensure(Llvm { target: builder.config.build });
             if !builder.config.dry_run() {
@@ -674,11 +670,7 @@
     }
     cfg.target(&target.triple).host(&builder.config.build.triple);
 
-<<<<<<< HEAD
-    if !builder.is_builder_target(&target) {
-=======
     if !builder.is_builder_target(target) {
->>>>>>> 0f490b04
         cfg.define("CMAKE_CROSSCOMPILING", "True");
 
         if target.contains("netbsd") {
@@ -1141,11 +1133,7 @@
             .define("LLVM_CMAKE_DIR", llvm_cmake_dir)
             .define("LLVM_INCLUDE_TESTS", "OFF");
 
-<<<<<<< HEAD
-        if !builder.is_builder_target(&target) {
-=======
         if !builder.is_builder_target(target) {
->>>>>>> 0f490b04
             // Use the host llvm-tblgen binary.
             cfg.define(
                 "LLVM_TABLEGEN_EXE",
