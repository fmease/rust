--- conflicted
+++ resolved
@@ -71,7 +71,6 @@
             throw_unsup_format!("Miri does not support file-backed memory mappings");
         }
 
-<<<<<<< HEAD
         // Miri doesn't support MAP_FIXED.
         if flags & map_fixed != 0 {
             throw_unsup_format!(
@@ -85,19 +84,6 @@
                 "Miri does not support calls to mmap with protections other than \
                  PROT_READ|PROT_WRITE",
             );
-=======
-        // POSIX says:
-        // [ENOTSUP]
-        // * MAP_FIXED or MAP_PRIVATE was specified in the flags argument and the implementation
-        // does not support this functionality.
-        // * The implementation does not support the combination of accesses requested in the
-        // prot argument.
-        //
-        // Miri doesn't support MAP_FIXED or any protections other than PROT_READ|PROT_WRITE.
-        if flags & map_fixed != 0 || prot != prot_read | prot_write {
-            this.set_last_error(this.eval_libc("ENOTSUP"))?;
-            return Ok(this.eval_libc("MAP_FAILED"));
->>>>>>> de644626
         }
 
         // Miri does not support shared mappings, or any of the other extensions that for example
