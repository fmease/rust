[package]
name = "rust-analyzer"
version = "0.0.0"
authors = ["rust-analyzer Team"]
homepage = "https://github.com/rust-analyzer/rust-analyzer"
description = "A language server for the Rust programming language"
documentation = "https://rust-analyzer.github.io/manual.html"
license = "MIT OR Apache-2.0"
autobins = false
edition = "2021"
rust-version = "1.57"

[lib]
doctest = false

[[bin]]
name = "rust-analyzer"
path = "src/bin/main.rs"

[dependencies]
anyhow = "1.0.62"
crossbeam-channel = "0.5.5"
dissimilar = "1.0.4"
itertools = "0.10.5"
scip = "0.1.1"
lsp-types = { version = "0.93.1", features = ["proposed"] }
parking_lot = "0.12.1"
xflags = "0.2.4"
oorandom = "11.1.3"
rustc-hash = "1.1.0"
serde = { version = "1.0.137", features = ["derive"] }
serde_json = { version = "1.0.81", features = ["preserve_order"] }
threadpool = "1.8.1"
rayon = "1.5.3"
num_cpus = "1.13.1"
<<<<<<< HEAD
mimalloc = { version = "0.1.29", default-features = false, optional = true }
lsp-server = { version = "0.6.0", path = "../../lib/lsp-server" }
=======
mimalloc = { version = "0.1.30", default-features = false, optional = true }
lsp-server = { version = "0.7.0", path = "../../lib/lsp-server" }
>>>>>>> b1ab3b73
tracing = "0.1.35"
tracing-subscriber = { version = "0.3.16", default-features = false, features = [
    "env-filter",
    "registry",
    "fmt",
    "tracing-log",
] }
tracing-log = "0.1.3"
tracing-tree = "0.2.1"
always-assert = "0.1.2"

stdx = { path = "../stdx", version = "0.0.0" }
flycheck = { path = "../flycheck", version = "0.0.0" }
ide = { path = "../ide", version = "0.0.0" }
ide-db = { path = "../ide-db", version = "0.0.0" }
profile = { path = "../profile", version = "0.0.0" }
project-model = { path = "../project-model", version = "0.0.0" }
syntax = { path = "../syntax", version = "0.0.0" }
vfs = { path = "../vfs", version = "0.0.0" }
vfs-notify = { path = "../vfs-notify", version = "0.0.0" }
cfg = { path = "../cfg", version = "0.0.0" }
toolchain = { path = "../toolchain", version = "0.0.0" }
tt = { path = "../tt", version = "0.0.0" }
proc-macro-api = { path = "../proc-macro-api", version = "0.0.0" }

# This should only be used in CLI
ide-ssr = { path = "../ide-ssr", version = "0.0.0" }
hir = { path = "../hir", version = "0.0.0" }
hir-def = { path = "../hir-def", version = "0.0.0" }
hir-ty = { path = "../hir-ty", version = "0.0.0" }
proc-macro-srv = { path = "../proc-macro-srv", version = "0.0.0" }

[target.'cfg(windows)'.dependencies]
winapi = "0.3.9"

[target.'cfg(not(target_env = "msvc"))'.dependencies]
jemallocator = { version = "0.5.0", package = "tikv-jemallocator", optional = true }

[dev-dependencies]
expect-test = "1.4.0"
jod-thread = "0.1.2"
xshell = "0.2.2"

test-utils = { path = "../test-utils" }
sourcegen = { path = "../sourcegen" }
mbe = { path = "../mbe" }

[features]
jemalloc = ["jemallocator", "profile/jemalloc"]
force-always-assert = ["always-assert/force"]
in-rust-tree = [
    "proc-macro-srv/sysroot-abi",
    "sourcegen/in-rust-tree",
    "ide/in-rust-tree",
    "syntax/in-rust-tree",
]<|MERGE_RESOLUTION|>--- conflicted
+++ resolved
@@ -25,7 +25,7 @@
 scip = "0.1.1"
 lsp-types = { version = "0.93.1", features = ["proposed"] }
 parking_lot = "0.12.1"
-xflags = "0.2.4"
+xflags = "0.3.0"
 oorandom = "11.1.3"
 rustc-hash = "1.1.0"
 serde = { version = "1.0.137", features = ["derive"] }
@@ -33,13 +33,8 @@
 threadpool = "1.8.1"
 rayon = "1.5.3"
 num_cpus = "1.13.1"
-<<<<<<< HEAD
-mimalloc = { version = "0.1.29", default-features = false, optional = true }
-lsp-server = { version = "0.6.0", path = "../../lib/lsp-server" }
-=======
 mimalloc = { version = "0.1.30", default-features = false, optional = true }
 lsp-server = { version = "0.7.0", path = "../../lib/lsp-server" }
->>>>>>> b1ab3b73
 tracing = "0.1.35"
 tracing-subscriber = { version = "0.3.16", default-features = false, features = [
     "env-filter",
@@ -92,7 +87,6 @@
 force-always-assert = ["always-assert/force"]
 in-rust-tree = [
     "proc-macro-srv/sysroot-abi",
-    "sourcegen/in-rust-tree",
     "ide/in-rust-tree",
     "syntax/in-rust-tree",
 ]