--- conflicted
+++ resolved
@@ -11,73 +11,52 @@
 error: this block may be rewritten with the `?` operator
   --> $DIR/question_mark.rs:56:9
    |
-<<<<<<< HEAD
-56 | /         if (self.opt).is_none() {
-57 | |             return None;
-58 | |         }
-=======
 LL | /         if (self.opt).is_none() {
 LL | |             return None;
 LL | |         }
->>>>>>> f7bdf500
    | |_________^ help: replace_it_with: `(self.opt)?;`
 
 error: this block may be rewritten with the `?` operator
   --> $DIR/question_mark.rs:60:9
    |
-<<<<<<< HEAD
-60 | /         if self.opt.is_none() {
-61 | |             return None
-62 | |         }
-=======
 LL | /         if self.opt.is_none() {
 LL | |             return None
 LL | |         }
->>>>>>> f7bdf500
    | |_________^ help: replace_it_with: `self.opt?;`
 
 error: this block may be rewritten with the `?` operator
   --> $DIR/question_mark.rs:64:17
    |
-<<<<<<< HEAD
-64 |           let _ = if self.opt.is_none() {
-   |  _________________^
-65 | |             return None;
-66 | |         } else {
-67 | |             self.opt
-68 | |         };
-=======
 LL |           let _ = if self.opt.is_none() {
    |  _________________^
 LL | |             return None;
 LL | |         } else {
 LL | |             self.opt
 LL | |         };
->>>>>>> f7bdf500
    | |_________^ help: replace_it_with: `Some(self.opt?)`
 
 error: this block may be rewritten with the `?` operator
   --> $DIR/question_mark.rs:81:9
    |
-81 | /         if self.opt.is_none() {
-82 | |             return None;
-83 | |         }
+LL | /         if self.opt.is_none() {
+LL | |             return None;
+LL | |         }
    | |_________^ help: replace_it_with: `self.opt.as_ref()?;`
 
 error: this block may be rewritten with the `?` operator
   --> $DIR/question_mark.rs:89:9
    |
-89 | /         if self.opt.is_none() {
-90 | |             return None;
-91 | |         }
+LL | /         if self.opt.is_none() {
+LL | |             return None;
+LL | |         }
    | |_________^ help: replace_it_with: `self.opt.as_ref()?;`
 
 error: this block may be rewritten with the `?` operator
   --> $DIR/question_mark.rs:97:9
    |
-97 | /         if self.opt.is_none() {
-98 | |             return None;
-99 | |         }
+LL | /         if self.opt.is_none() {
+LL | |             return None;
+LL | |         }
    | |_________^ help: replace_it_with: `self.opt.as_ref()?;`
 
 error: aborting due to 7 previous errors
