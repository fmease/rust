--- conflicted
+++ resolved
@@ -603,8 +603,6 @@
     visitor.found
 }
 
-<<<<<<< HEAD
-=======
 struct FindMacroCalls<'a, 'b> {
     names: &'a [&'b str],
     result: Vec<Span>,
@@ -636,7 +634,6 @@
     fmc.result
 }
 
->>>>>>> 50bca8af
 /// Converts a span to a code snippet if available, otherwise use default.
 ///
 /// This is useful if you want to provide suggestions for your lint or more generally, if you want
