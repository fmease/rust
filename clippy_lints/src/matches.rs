--- conflicted
+++ resolved
@@ -984,14 +984,11 @@
     }
 }
 
-<<<<<<< HEAD
-=======
 fn is_doc_hidden(cx: &LateContext<'_>, variant_def: &VariantDef) -> bool {
     let attrs = cx.tcx.get_attrs(variant_def.def_id);
     clippy_utils::attrs::is_doc_hidden(attrs)
 }
 
->>>>>>> db6ea84f
 #[allow(clippy::too_many_lines)]
 fn check_wild_enum_match(cx: &LateContext<'_>, ex: &Expr<'_>, arms: &[Arm<'_>]) {
     let ty = cx.typeck_results().expr_ty(ex).peel_refs();
@@ -1050,30 +1047,18 @@
                     path
                 },
                 PatKind::TupleStruct(path, patterns, ..) => {
-<<<<<<< HEAD
-                    if arm.guard.is_none() && patterns.iter().all(|p| !is_refutable(cx, p)) {
-                        let id = cx.qpath_res(path, pat.hir_id).def_id();
-                        missing_variants.retain(|e| e.ctor_def_id != Some(id));
-=======
                     if let Some(id) = cx.qpath_res(path, pat.hir_id).opt_def_id() {
                         if arm.guard.is_none() && patterns.iter().all(|p| !is_refutable(cx, p)) {
                             missing_variants.retain(|e| e.ctor_def_id != Some(id));
                         }
->>>>>>> db6ea84f
                     }
                     path
                 },
                 PatKind::Struct(path, patterns, ..) => {
-<<<<<<< HEAD
-                    if arm.guard.is_none() && patterns.iter().all(|p| !is_refutable(cx, p.pat)) {
-                        let id = cx.qpath_res(path, pat.hir_id).def_id();
-                        missing_variants.retain(|e| e.def_id != id);
-=======
                     if let Some(id) = cx.qpath_res(path, pat.hir_id).opt_def_id() {
                         if arm.guard.is_none() && patterns.iter().all(|p| !is_refutable(cx, p.pat)) {
                             missing_variants.retain(|e| e.def_id != id);
                         }
->>>>>>> db6ea84f
                     }
                     path
                 },
@@ -1125,11 +1110,7 @@
 
     match missing_variants.as_slice() {
         [] => (),
-<<<<<<< HEAD
-        [x] if !adt_def.is_variant_list_non_exhaustive() => span_lint_and_sugg(
-=======
         [x] if !adt_def.is_variant_list_non_exhaustive() && !is_doc_hidden(cx, x) => span_lint_and_sugg(
->>>>>>> db6ea84f
             cx,
             MATCH_WILDCARD_FOR_SINGLE_VARIANTS,
             wildcard_span,
@@ -1690,7 +1671,7 @@
 
     values.sort();
 
-    for (a, b) in iter::zip(&values, &values[1..]) {
+    for (a, b) in iter::zip(&values, values.iter().skip(1)) {
         match (a, b) {
             (&Kind::Start(_, ra), &Kind::End(_, rb)) => {
                 if ra.node != rb.node {
