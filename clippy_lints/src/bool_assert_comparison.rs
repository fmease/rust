--- conflicted
+++ resolved
@@ -1,9 +1,6 @@
 use clippy_utils::diagnostics::span_lint_and_then;
 use clippy_utils::macros::{find_assert_eq_args, root_macro_call_first_node};
-<<<<<<< HEAD
-=======
 use clippy_utils::sugg::Sugg;
->>>>>>> 5adeebf9
 use clippy_utils::ty::{implements_trait, is_copy};
 use rustc_ast::ast::LitKind;
 use rustc_errors::Applicability;
@@ -85,15 +82,6 @@
         let a_span = a.span.source_callsite();
         let b_span = b.span.source_callsite();
 
-<<<<<<< HEAD
-        let (lit_span, non_lit_expr) = match (is_bool_lit(a), is_bool_lit(b)) {
-            // assert_eq!(true, b)
-            //            ^^^^^^
-            (true, false) => (a_span.until(b_span), b),
-            // assert_eq!(a, true)
-            //             ^^^^^^
-            (false, true) => (b_span.with_lo(a_span.hi()), a),
-=======
         let (lit_span, bool_value, non_lit_expr) = match (extract_bool_lit(a), extract_bool_lit(b)) {
             // assert_eq!(true/false, b)
             //            ^^^^^^^^^^^^
@@ -101,22 +89,15 @@
             // assert_eq!(a, true/false)
             //             ^^^^^^^^^^^^
             (None, Some(bool_value)) => (b_span.with_lo(a_span.hi()), bool_value, a),
->>>>>>> 5adeebf9
             // If there are two boolean arguments, we definitely don't understand
             // what's going on, so better leave things as is...
             //
             // Or there is simply no boolean and then we can leave things as is!
             _ => return,
         };
-<<<<<<< HEAD
 
         let non_lit_ty = cx.typeck_results().expr_ty(non_lit_expr);
 
-=======
-
-        let non_lit_ty = cx.typeck_results().expr_ty(non_lit_expr);
-
->>>>>>> 5adeebf9
         if !is_impl_not_trait_with_bool_out(cx, non_lit_ty) {
             // At this point the expression which is not a boolean
             // literal does not implement Not trait with a bool output,
@@ -142,11 +123,6 @@
                 // ^^^^^^^^^
                 let name_span = cx.sess().source_map().span_until_char(macro_call.span, '!');
 
-<<<<<<< HEAD
-                diag.multipart_suggestion(
-                    format!("replace it with `{non_eq_mac}!(..)`"),
-                    vec![(name_span, non_eq_mac.to_string()), (lit_span, String::new())],
-=======
                 let mut suggestions = vec![(name_span, non_eq_mac.to_string()), (lit_span, String::new())];
 
                 if bool_value ^ eq_macro {
@@ -157,7 +133,6 @@
                 diag.multipart_suggestion(
                     format!("replace it with `{non_eq_mac}!(..)`"),
                     suggestions,
->>>>>>> 5adeebf9
                     Applicability::MachineApplicable,
                 );
             },
