--- conflicted
+++ resolved
@@ -170,18 +170,11 @@
 
             // skip if there is a `self` parameter binding to a type
             // that contains `Self` (i.e.: `self: Box<Self>`), see #4804
-<<<<<<< HEAD
-            if let Some(trait_self_ty) = self.trait_self_ty {
-                if self.cx.tcx.hir_name(cmt.hir_id) == kw::SelfLower && cmt.place.ty().contains(trait_self_ty) {
-                    return;
-                }
-=======
             if let Some(trait_self_ty) = self.trait_self_ty
                 && self.cx.tcx.hir_name(cmt.hir_id) == kw::SelfLower
                 && cmt.place.ty().contains(trait_self_ty)
             {
                 return;
->>>>>>> 41d7e456
             }
 
             if is_non_trait_box(cmt.place.ty()) && !self.is_large_box(cmt.place.ty()) {
