#![no_std]
#![feature(
    const_eval_select,
    const_intrinsic_copy,
    const_refs_to_cell,
    const_mut_refs,
    convert_float_to_int,
    core_intrinsics,
    decl_macro,
    intra_doc_pointers,
    repr_simd,
    simd_ffi,
    staged_api,
<<<<<<< HEAD
    strict_provenance,
=======
>>>>>>> 8423171f
    prelude_import,
    ptr_metadata
)]
#![cfg_attr(
    all(
        any(target_arch = "aarch64", target_arch = "arm64ec", target_arch = "arm",),
        any(
            all(target_feature = "v6", not(target_feature = "mclass")),
            all(target_feature = "mclass", target_feature = "dsp"),
        )
    ),
    feature(stdarch_arm_dsp)
)]
#![cfg_attr(
    all(target_arch = "arm", target_feature = "v7"),
    feature(stdarch_arm_neon_intrinsics)
)]
<<<<<<< HEAD
#![cfg_attr(target_arch = "loongarch64", feature(stdarch_loongarch))]
=======
>>>>>>> 8423171f
#![cfg_attr(
    any(target_arch = "powerpc", target_arch = "powerpc64"),
    feature(stdarch_powerpc)
)]
#![cfg_attr(
    all(target_arch = "x86_64", target_feature = "avx512f"),
    feature(stdarch_x86_avx512)
)]
#![warn(missing_docs, clippy::missing_inline_in_public_items)] // basically all items, really
#![deny(unsafe_op_in_unsafe_fn, clippy::undocumented_unsafe_blocks)]
#![doc(test(attr(deny(warnings))))]
#![allow(internal_features)]
#![unstable(feature = "portable_simd", issue = "86656")]
//! Portable SIMD module.

#[path = "mod.rs"]
mod core_simd;
pub use self::core_simd::simd;<|MERGE_RESOLUTION|>--- conflicted
+++ resolved
@@ -11,10 +11,6 @@
     repr_simd,
     simd_ffi,
     staged_api,
-<<<<<<< HEAD
-    strict_provenance,
-=======
->>>>>>> 8423171f
     prelude_import,
     ptr_metadata
 )]
@@ -32,10 +28,7 @@
     all(target_arch = "arm", target_feature = "v7"),
     feature(stdarch_arm_neon_intrinsics)
 )]
-<<<<<<< HEAD
 #![cfg_attr(target_arch = "loongarch64", feature(stdarch_loongarch))]
-=======
->>>>>>> 8423171f
 #![cfg_attr(
     any(target_arch = "powerpc", target_arch = "powerpc64"),
     feature(stdarch_powerpc)
